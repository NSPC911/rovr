--- conflicted
+++ resolved
@@ -173,9 +173,6 @@
     Returns:
         folders(list[dict]): A list of dictionaries, containing "name" as the item's name and "icon" as the respective icon
         files(list[dict]): A list of dictionaries, containing "name" as the item's name and "icon" as the respective icon
-
-    Raises:
-        PermissionError: When access to the directory is denied
     """
 
     # Offload the blocking os.scandir call to a thread pool
@@ -188,17 +185,8 @@
     entries = await asyncio.to_thread(_scandir)
 
     folders, files = [], []
-<<<<<<< HEAD
 
     for item in entries:
-=======
-    try:
-        listed_dir = await aios.scandir(cwd)
-    except (PermissionError, FileNotFoundError, OSError):
-        raise PermissionError(f"PermissionError: Unable to access {cwd}")
-    for item in listed_dir:
-        # Skip hidden files if show_hidden is False
->>>>>>> 40c01cec
         if not show_hidden and is_hidden_file(item.path):
             continue
 
@@ -214,12 +202,6 @@
                 "icon": get_icon_for_file(item.name),
                 "dir_entry": item,
             })
-<<<<<<< HEAD
-
-=======
-        await asyncio.sleep(0)
-    # Sort folders and files properly
->>>>>>> 40c01cec
     folders.sort(key=lambda x: x["name"].lower())
     files.sort(key=lambda x: x["name"].lower())
     print(f"Found {len(folders)} folders and {len(files)} files in {cwd}")
