/* Border Variables */
$border-style: round;
$border-blurred: $primary-background-lighten-3;
$border-blurred-light: $primary-background;
$border: $primary-lighten-3;
$border-disabled: $panel;

/* Layout Dimensions */
$pinned_sidebar_width: 17;
$file_list_width: 1.25fr;
$preview_sidebar_width: 0.75fr;
$footer_unfocus_height: 7;
$footer_focus_height: 9;

/* for compact mode */
$compact_pinned_sidebar_width: 16;
$compact_preview_sidebar_width: 0.5fr;
$compact_footer_unfocus_height: 5;
$compact_footer_focus_height: 7;

/* Scrollbar Colors */
$scrollbar: $primary;
$scrollbar-hover: $primary-lighten-3;
$scrollbar-active: $primary-lighten-3;
$scrollbar-background: $primary-muted;
$scrollbar-background-hover: $primary-muted;
$scrollbar-background-active: $primary-muted;
$scrollbar-corner-color: $primary-muted;

* {
  scrollbar-size: 1 1;
  &:ansi {
    scrollbar-background-hover: $scrollbar-background;
    scrollbar-background-active: $scrollbar-background;
  }
}

Screen.-all-horizontal.compact-buttons {
  #menuwrapper #below_menu #path_switcher {
    border-left: $border-style $border-blurred
  }
  #menuwrapper:focus-within #below_menu #path_switcher {
    border-left: $border-style $border
  }
  #menuwrapper:focus-within #below_menu #path_switcher.hide_border_bottom {
    border-left: $border-style $accent
  }
}

/* border styling for main widgets */
#menuwrapper,
#pinned_sidebar_container,
#file_list_container,
#preview_sidebar,
#zoxide_options,
#file_search_options,
#footer > *,
FileListRightClickOptionList,
SortOrderPopup,
.comfy-buttons #path_switcher,
.comfy-buttons #below_menu Button {
  background: transparent;
  border: $border-style $border-blurred;
  border-subtitle-color: $background;
  border-subtitle-background: $border-blurred;
  opacity: 1 !important;
  background-tint: transparent !important;
  text-opacity: 1 !important;
  tint: transparent !important;
  &:disabled {
    border: $border-style $border-disabled;
  }
  &:ansi {
    border-subtitle-background: transparent;
    border-subtitle-color: $border-blurred;
    &:light {
      border-subtitle-background: transparent;
      border-subtitle-color: $border-blurred-light;
    }
  }
  &:light {
    border: $border-style $border-blurred-light;
    border-subtitle-background: $border-blurred-light;
  }
}

#menuwrapper:focus-within,
#pinned_sidebar_container:focus-within,
#file_list_container:focus-within,
#preview_sidebar:focus-within,
#preview_sidebar:focus,
#zoxide_options,
#file_search_options,
#file_list.-maximized,
#pinned_sidebar.-maximized,
#preview_sidebar .inner_preview.-maximized,
#footer > *:focus,
FileListRightClickOptionList,
SortOrderPopup,
.comfy-buttons #path_switcher:focus-within,
.comfy-buttons #below_menu Button:focus,
.comfy-buttons #below_menu Button:hover {
  border: $border-style $border;
  border-subtitle-background: $border;
  &:ansi {
    border-subtitle-background: transparent;
    border-subtitle-color: $border;
    &:light {
      border-subtitle-background: transparent;
      border-subtitle-color: $border;
    }
  }
  &:light {
    border-subtitle-background: $border;
    border-subtitle-color: $background;
  }
}

.hide,
.hidden { display: none }

<<<<<<< HEAD
#main.-fix-pad {
  margin: 0 1
}

Input {
  scrollbar-size: 0 0;
  scrollbar-visibility: hidden;
  overflow: hidden hidden;
=======
Input, TextArea {
>>>>>>> af1cec1b
  .input--placeholder,
  .text-area--placeholder { color: $foreground-darken-1 }
  .text-area--cursor-gutter {
      color: $foreground;
      background: $boost;
      text-style: bold;
  }
  &:ansi {
    .input--cursor,
    .text-area--selection { color: $primary }
    .input--selection,
    .text-area--selection {
      background: $secondary-darken-3;
      text-style: bold;
    }
    .text-area--cursor-line,
    .text-area--cursor-gutter { background: transparent }
  }
}

Toast {
  max-height: 100%;
  width: 33vw;
  max-width: 100vw;
  layer: toastLayer;
  .toast--title {
    text-style: underline;
  }
  &.-information { border-right: outer $success }
  &.-warning { border-right: outer $warning }
  &.-error { border-right: outer $error }
  &:ansi {
    padding: 0;
    background: transparent;
    padding-left: 1;
    &.-information { border: $border-style $success }
    &.-warning { border: $border-style $warning }
    &.-error { border: $border-style $error }
  }
}

OptionList {
  text-wrap: nowrap;
  text-overflow: ellipsis;
}

Bar { width: 1fr }

Tooltip {
  background: $background-lighten-1;
  &:light {
    background: $background-darken-1;
    color: black;
  }
  &:ansi {
    background: transparent;
    border: $border-style $border-blurred;
    padding: 0 1;
  }
  &:light:ansi { border: $border-style $border-blurred-light }
}

#headerArea {
  #newTabRight {
    width: 1fr;
    Button {
      max-width: 3;
      background: transparent;
      color: $foreground;
      &.-primary.-active {
        color: $foreground;
        background: $background
      }
      &.-active {
        background: $background;
        color: $foreground
      }
    }
  }
  Tabline {
    TablineTab {
      color: auto;
      opacity: 1 !important;
      background-tint: transparent !important;
      text-opacity: 1 !important;
      tint: transparent !important;
      &:hover {
        background: $boost-lighten-3;
        color: $foreground;
        &:ansi { background: transparent }
      }
      &.-active {
        background: $primary;
        color: $background;
        &:hover {
          background: $primary;
          color: $background;
        }
      }
    }
    .underline--bar {
      color: $primary;
      background: $background-lighten-3;
    }
    Underline:ansi {
      text-style: none !important;
    }
    /* color may be inaccurate due to terminals *\
    \* you need to change the underline bar and */
    &:ansi .underline--bar { background: $background-lighten-3 }
    &:light .underline--bar { background: $background-darken-1 }
    &:ansi:light .underline--bar { background: $background-darken-3 }
  }

  &:focus-within > HeaderClock,
  &:focus-within > #newTabRight {
    border-bottom: solid $foreground-darken-3;
    &:ansi { border-bottom: solid $foreground-darken-3 }
    &:light { border-bottom: solid $foreground-lighten-3 }
    &:ansi:light { border-bottom: solid $foreground-lighten-3 }
  }

  &:focus-within > Tabline .underline--bar { background: $foreground-darken-3 }

  HeaderClock, #newTabRight {
    background: transparent;
    dock: none;
    opacity: 1 !important;
    background-tint: transparent !important;
    text-opacity: 1 !important;
    tint: transparent !important;
    /* border bottom colors, sometimes it can be  *\
    |* too thin, so switch to heavy and not solid *|
    \* use lighten-1 instead of lighten-3         */
    border-bottom: solid $background-lighten-3;
    &:ansi { border-bottom: solid $background-lighten-3 }
    &:light { border-bottom: solid $background-darken-1 }
    &:ansi:light { border-bottom: solid $background-darken-3 }
  }
}

#menuwrapper {
  #below_menu { border-top: $border-style $border-blurred }
  &:focus-within #below_menu { border-top: $border-style $border }
}

#menu {
  align: left middle;
  height: 1;
  padding: 0 1;
  scrollbar-size: 0 0;
}
.comfy-buttons #menu Button {
  &:ansi { background: transparent }
  &:disabled {
    opacity: 1 !important;
    background-tint: transparent !important;
    text-opacity: 1 !important;
    color: $panel-lighten-3;
    tint: transparent !important;
  }
  &:light:disabled { color: $panel-darken-3 }
  &:ansi:hover { color: $primary }
  &:light:ansi:hover { color: $secondary }
}

#below_menu {
  margin: 0;
  max-height: 11;
  Input {
    width: 1fr;
    margin: 0 1;
    padding: 0 1;
    color: $foreground;
    border: none;
  }
  Button {
    margin: 0 1;
  }
  PathAutoCompleteInput {
    padding: 0 1;
    overlay: screen;
    width: 1fr;
    border: $border-style $accent;
    border-top: none;
    AutoCompleteList {
      width: 1fr;
      max-height: 10vh;
      scrollbar-color: $accent;
      scrollbar-background: $accent-muted;
      scrollbar-color-hover: $accent-lighten-3;
      scrollbar-color-active: $accent-lighten-3;
      scrollbar-background-hover: $accent-muted;
      scrollbar-background-active: $accent-muted;
      .option-list--option-highlighted {
        color: $block-cursor-foreground;
        background: $accent;
      }
    }
    Option { width: 100% }
  }
}

.option {
  border: none;
  padding: 0;
  margin: 0 1 0 0;
}

#main {
  padding: 0 0;
  height: 1fr;
  align: center middle;
}

#file_list_container {
  height: 1fr;
  width: $file_list_width;
}

#file_list, #file_list_visual { height: 1fr }

#pinned_sidebar_container,
#file_list_container,
#keybinds_group {
  Input {
    padding: 0 0 0 1;
    margin: 0;
    height: 1;
    border: none;
    background: transparent;
    color: $foreground-lighten-1;
  }
  OptionList {
    background: transparent;
    border: none;
    margin: 0 0;
  }
}

#pinned_sidebar_container {
  height: 1fr;
  margin: 0;
  width: $pinned_sidebar_width;
}

#pinned_sidebar { height: 1fr; padding: 0 }

#preview_sidebar {
  margin: 0;
  width: $preview_sidebar_width;
  layout: horizontal;
  height: 1fr;
  & > Static {
    text-overflow: ellipsis;
    text-wrap: nowrap;
    width: 1fr;
    overflow-x: hidden;
  }
  & > Static.special {
    text-wrap: wrap;
    text-overflow: fold;
    padding: 0 1;
  }
 /* scrollbars are useless, reminder */
  & > * {
    background: transparent;
    border: none;
    padding: 0;
    margin: 0;
    &Static {
      padding: 0 1;
      scrollbar-size: 0 0;
      overflow: hidden;
    }
    &FileList { height: 1fr }
  }
  Image {
    width: auto;
    height: auto;
    align: center middle;
    margin: 0 1
  }
  &.pdf Image {
    margin: 0 1 1 1;
  }
}

#preview_sidebar { padding: 0 }

#image_preview {
  width: auto;
  height: auto;
  align: center bottom;
}

#footer {
  height: $footer_unfocus_height;

  & > * {
    height: 1fr;
    background: transparent;
  }

  &:focus-within {
    height: $footer_focus_height;
    max-height: 40vh;
  }
}

#processes { padding: 0 0 0 1 }

#metadata {
  layout: horizontal;
  padding-left: 1;
  padding-right: 0;
  scrollbar-gutter: stable;
  & > VerticalGroup > Static {
    text-wrap: nowrap;
    text-overflow: ellipsis;
  }
  #metadata-keys { margin-right: 1 }
}

ProcessContainer {
  scrollbar-gutter: stable;
  margin: 0
}

ProgressBarContainer {
  padding-right: 1;
  HorizontalGroup {
    height: 1;
    & > #icon { margin-right: 1 }
  }
  ProgressBar { width: 1fr }
  &.error .bar--bar,
  &.error .bar--complete { color: $error }
  &.done .bar--complete { color: $success }
  .bar--indeterminate { color: $accent }
  .bar--bar { color: $warning }
}

Content.selected { color: red }
FileList, PinnedSidebar, Clipboard, CommandList, #zoxide_options, FileListRightClickOptionList, SortOrderPopup, #file_search_options {
  padding: 0 0 0 0;
  background-tint: ansi_default !important;
  .option-list--separator { color: $foreground }
  .option-list--option-disabled { color: $border-blurred }
  &:light .option-list--option-disabled { color: $border-blurred-light }
  .option-list--option-highlighted {
    color: $foreground;
    background: transparent;
    text-style: none;
  }
  .option-list--option-hover {
    color: $primary;
    background: transparent
  }
  &:focus .option-list--option-highlighted,
  &.-popup-shown .option-list--option-highlighted {
    color: $block-cursor-foreground;
    background: $primary;
    text-style: none;
  }
  &:blur .selection-list--button-selected-highlighted,
  &:blur .selection-list--button-highlighted {
    background: transparent;
    color: $primary
  }
  .selection-list--button {
    background: transparent;
    color: $primary;
  }
  .selection-list--button-selected {
    background: transparent;
    color: $primary;
  }
  .selection-list--button-highlighted,
  &.-popup-shown .selection-list--button-highlighted {
    background: $primary;
    color: $background;
  }
  .selection-list--button-selected-highlighted,
  &.-popup-shown .selection-list--button-selected-highlighted {
    background: $primary;
    color: $background;
  }
}
FileList .option-list--option-highlighted {
  color: $block-cursor-background;
  background: transparent;
  text-style: bold;
}

#dialog {
  max-width: 57;
  max-height: 15;
  height: 75vh;
  width: 75vw;
  overflow-y: auto;
  border-title-align: center;
  border-subtitle-align: center;
  Label { min-height: 1 }
}

ModalScreen Button:ansi {
  background: transparent;
  border: $border-style $surface-darken-1;
  &.-active {
    border: $border-style $surface-lighten-1;
    tint: transparent;
    color: auto;
    text-style: none;
  }
  &.-primary {
    border: $border-style $primary-lighten-3;
    color: white;
    &:hover { border: $border-style $primary }
    &.-active { border: $border-style $primary-darken-3 }
  }
  &.-success {
    border: $border-style $success-lighten-2;
    color: white;
    &:hover { border: $border-style $success }
    &.-active { border: $border-style $success-darken-2 }
  }
  &.-warning{
    border: $border-style $warning-lighten-2;
    color: white;
    &:hover { border: $border-style $warning }
    &.-active { border: $border-style $warning-darken-2 }
  }
  &.-error {
    border: $border-style $error-lighten-2;
    color: white;
    &:hover { border: $border-style $error }
    &.-active { border: $border-style $error-darken-2 }
  }
}

ZDToDirectory, FileSearch {
  align: center middle;
  Input {
    width: 100%;
    max-width: 100%;
    padding: 0 1;
    background: transparent;
    border: $border-style $border;
  }
  OptionList {
    width: 100%;
    max-width: 100%;
    height: 1fr;
    background: transparent;
    border: $border-style $border;
    padding: 0;
    .option-list--option-highlighted {
      background: $primary !important;
      color: $background !important;
    }
    &.empty {
      border: $border-style $error !important;
      border-subtitle-color: $error !important;
    }
  }
  & > VerticalGroup {
    max-width: 50vw;
    max-height: 50vh;
  }
}

Keybinds {
  align: center middle;
  #keybinds_data {
    width: 100%;
    max-width: 100%;
    height: 1fr;
    background: transparent;
    padding: 0;
    .option-list--option-highlighted {
      background: $primary;
      color: $background;
    }
  }
  #keybinds_group {
    max-width: 60vw;
    max-height: 80vh;
    border: $border-style $border;
  }
}

Dismissable {
  align: center middle;
  #dialog {
    grid-size: 1;
    grid-gutter: 1 2;
    grid-rows: 1fr 3; /* take up all the space available */
    padding: 1 3;
    border: $border-style $border;
    column-span: 3;
  }
  #message {
    height: 1fr;
    width: 1fr;
    content-align: center middle;
    text-align: center
  }
  Container { align: center middle }
  Button { width: 50% }
}

YesOrNo {
  align: center middle;
  #dialog {
    grid-size: 2;
    grid-gutter: 1 2;
    padding: 1 3 1 3;
    border: $border-style $border;
    grid-rows: 1fr 3; /* enough space for 1fr */
    &.with_toggle {
      grid-rows: 2 3 1; /* not enough space for two lines at times */
      padding: 1 3 0 3;
    }
    #question_container {
      column-span: 2;
      height: 1fr;
      width: 1fr;
      content-align: center middle;
      .question {
        content-align: center middle;
        width: 1fr;
        height: 1fr;
        text-align: center;
      }
    }
    Button { width: 100% }
    #dontAskAgain {
      column-span: 2;
      content-align: center middle;
      align: center middle;
      Switch {
        border: none;
        padding: 0;
        background: transparent;
        margin: 0 2 0 0;
        &:focus {
          border: none;
          & > .switch--slider { color: $panel-lighten-1 }
          &.-on > .switch--slider { color: $success-lighten-1 }
        }
      }
    }
  }
}

CommonFileNameDoWhat {
  align: center middle;
  #dialog {
    grid-size: 2;
    grid-gutter: 1 2;
    grid-rows: 2 3 3 1; /* need the two lines for label */
    padding: 1 3 0 3;
    border: $border-style $border;
    #question_container {
      column-span: 2;
      height: 1fr;
      width: 1fr;
      content-align: center middle;
      .question {
        content-align: center middle;
        width: 1fr;
        height: 1fr;
        text-align: center;
      }
    }
    Button { width: 100% }
    #dontAskAgain {
      column-span: 2;
      content-align: center middle;
      align: center middle;
      Switch {
        border: none;
        padding: 0;
        background: transparent;
        margin: 0 2 0 0;
        &:focus {
          border: none;
          & > .switch--slider { color: $panel-lighten-1 }
          &.-on > .switch--slider { color: $success-lighten-1 }
        }
      }
    }
  }
}

GiveMePermission {
  align: center middle;
  #dialog {
    grid-size: 2;
    grid-gutter: 1 2;
    grid-rows: 2 3 3 1; /* need the two lines for the label */
    padding: 1 3;
    border: $border-style $border;
    max-height: 16;
  }
  #question_container {
    column-span: 2;
    height: 1fr;
    width: 1fr;
    content-align: center middle;
    .question {
      content-align: center middle;
      width: 1fr;
      height: 1fr;
      text-align: center;
    }
  }
  Button { width: 100% }
  HorizontalGroup {
    column-span: 2;
    align: center middle;
    Button#cancel { width: 50% }
  }
  #dontAskAgain {
    column-span: 2;
    content-align: center middle;
    align: center middle;
    Switch {
      border: none;
      padding: 0;
      background: transparent;
      margin: 0 2 0 0;
      &:focus {
        border: none;
        & > .switch--slider { color: $panel-lighten-1 }
        &.-on > .switch--slider { color: $success-lighten-1 }
      }
    }
  }
}

FileInUse {
   align: center middle;
   #dialog {
     grid-size: 2;
     grid-gutter: 1 2;
     grid-rows: 1fr 3 3 1; /* space for toggle row */
     padding: 1 3;
     border: $border-style $border;
     max-height: 16;
   }
   #question_container {
     column-span: 2;
     height: 1fr;
     width: 1fr;
     content-align: center middle;
     .question {
       content-align: center middle;
       width: 1fr;
       height: 1fr;
       text-align: center;
     }
   }
   Button { width: 100% }
   Container {
     column-span: 2;
     align: center middle;
     Button#cancel { width: 50% }
   }
   #dontAskAgain {
     column-span: 2;
     content-align: center middle;
     align: center middle;
     Switch {
       border: none;
       padding: 0;
       background: transparent;
       margin: 0 2 0 0;
       &:focus {
         border: none;
         & > .switch--slider { color: $panel-lighten-1 }
         &.-on > .switch--slider { color: $success-lighten-1 }
       }
     }
   }
}

DeleteFiles {
  align: center middle;
  #dialog {
    grid-size: 2;
    grid-gutter: 1 2;
    grid-rows: 1fr 3 3 1; /* no issues for now */
    padding: 1 3;
    border: $border-style $border;
  }
  #question {
    column-span: 2;
    height: 1fr;
    width: 1fr;
    content-align: center middle;
  }
  Button { width: 100% }
  Container {
    column-span: 2;
    align: center middle;
    Button#cancel { width: 50% }
  }
}

ModalInput {
  align: center middle;
  HorizontalGroup {
    border: $border-style $border;
    width: 50vw;
    max-height: 3;
    padding: 0 1;
    background: transparent !important;
    border-title-align: left;
    border-subtitle-align: right;
    &.invalid { border: $border-style $error-lighten-3 }
    &:light { border: $border-style $error }
  }
  Input {
    background: transparent !important;
    overflow-x: scroll;
  }
  Label { height: 1 }
}

TerminalTooSmall {
  align: center middle;
  background: transparent;
  height: 1fr;
  scrollbar-size: 0 0;
  #logo {
    offset: 1 -1;
    color: $primary
  }
  HorizontalGroup {
    width: auto;
    background: transparent;
    align: center middle;
  }
  & > Static { height: 1fr }
  #logo.hidden {
    color: $error;
    display: block;
    height: 1fr;
    offset: 0 0;
  }
}


CommandPalette {
  align: center middle;
  CommandList {
    border: $border-style $border;
    border-top: none;
    max-height: 50vh;
    & > .option-list--option-highlighted {
      color: $background;
      background: $primary;
    }
  }
  SearchIcon {
    margin-left: 2;
    margin-top: 1;
  }
  #--container {
    background: transparent;
    width: 50vw;
    height: 50vh;
    margin-top: 0;
  }
  #--input { border: $border-style $border }
  #--input.--list-visible { border-bottom: none }
  LoadingIndicator { border-bottom: $border-style $border }
}

FileListRightClickOptionList,
SortOrderPopup {
  width: auto;
  .option-list--option-highlighted {
    background: $primary;
    color: $background;
  }
}

LoadingIndicator {
  background: transparent;
}
/* Compact mode */
.compact-panels {
  #pinned_sidebar_container { width: $compact_pinned_sidebar_width }
  #preview_sidebar { width: $compact_preview_sidebar_width }
  HeaderArea { height: 1 }
  HeaderClock { border-bottom: none !important }
  #footer {
    height: $compact_footer_unfocus_height;
    &:focus-within { height: $compact_footer_focus_height }
  }
}
.compact-buttons {
  #below_menu {
    height: 2;
    Input {
      background: transparent;
      padding-left: 1;
      &.hide_border_bottom {
        height: 1;
      }
    }
    PathAutoCompleteInput {
      margin: -1 -1 0 13;
      background: transparent;
    }
    #showKeys {
      height: 1;
      border-left: $border-style $border-blurred
    }
  }
  .option {
    opacity: 1 !important;
    background-tint: transparent !important;
    text-opacity: 1 !important;
    tint: transparent !important;
    background: transparent;
    width: 3;
    max-width: 3;
    height: 1;
    &:disabled {
      color: $panel-lighten-3;
    }
    &:light:disabled { color: $panel-darken-3 }
    &:ansi:hover { color: $primary }
    &:light:ansi:hover { color: $secondary }
    &:disabled:hover { color: $panel-lighten-3 }
  }
}
.comfy-buttons {
  #below_menu {
    Input {
      &.hide_border_bottom {
        border: $border-style $accent !important;
        border-bottom: none !important;
        height: 3;
      }
    }
    PathAutoCompleteInput {
      background: $background;
      margin: -1 1 0 25;
      &:ansi { background: transparent }
    }
    .option {
      width: 7;
      max-width: 7;
      height: 3;
    }
    #showKeys {
      height: 3;
      border: $border-style $border-blurred
    }
  }
  .option {
    width: 3;
    max-width: 3;
  }
}
App.comfy-buttons Screen.-nopreview #below_menu PathAutoCompleteInput,
App.comfy-buttons Screen.-filelistonly #below_menu PathAutoCompleteInput {
  margin: -1 1 0 1
}
App.compact-buttons Screen.-nopreview #below_menu PathAutoCompleteInput,
App.compact-buttons Screen.-filelistonly #below_menu PathAutoCompleteInput {
  margin: -1 -1 0 -1
}
Screen.-filelistonly,
Screen.-nopreview {
  #preview_sidebar,
  #below_menu Button { display: none !important }
  #path_switcher { padding: 0 }
}
Screen.-nomenu-atall #menuwrapper,
Screen.-middle-only #menuwrapper {
  display: none;
}
Screen {
  &.-filelistonly {
    #pinned_sidebar_container { display: none !important }
    #zoxide_group,
    #file_search_group,
    .--textual-command-palette #--container,
    #dialog,
    #modalInput_group {
      width: 90vw;
      max-width: 90vw;
    }
    Toast { width: 90vw }
  }
  &.-nopreview {
    #pinned_sidebar_container { max-width: 25vw }
    #zoxide_group,
    #file_search_group,
    .--textual-command-palette #--container,
    #dialog,
    #modalInput_group {
      width: 75vw;
      max-width: 75vw;
    }
    Toast { width: 50vw }
  }
  &.-all-vertical #footer { max-height: 25vh }
  &.-nopath {
    #below_menu { display: none !important }
    #footer { max-height: 30vh }
  }
  &.-nomenu-atall {
    #footer { max-height: 30vh }
  }
  &.-filelistonly-vertical {
    #menu { display: none !important }
  }
  &.-middle-only {
    #footer { max-height: 25vh }
  }
}
#showKeys {
  align: right middle;
  width: auto;
  max-width: 25vw;
  margin-right: 1;
  min-width: 5;
  padding: 0 1;
}<|MERGE_RESOLUTION|>--- conflicted
+++ resolved
@@ -119,18 +119,10 @@
 .hide,
 .hidden { display: none }
 
-<<<<<<< HEAD
-#main.-fix-pad {
-  margin: 0 1
-}
-
 Input {
   scrollbar-size: 0 0;
   scrollbar-visibility: hidden;
   overflow: hidden hidden;
-=======
-Input, TextArea {
->>>>>>> af1cec1b
   .input--placeholder,
   .text-area--placeholder { color: $foreground-darken-1 }
   .text-area--cursor-gutter {
