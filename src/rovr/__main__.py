try:
    import click

    from rovr.functions.path import normalise
    from rovr.functions.utils import set_nested_value
    from rovr.variables.constants import config
    from rovr.variables.maps import VAR_TO_DIR

    @click.command(help="A post-modern terminal file explorer")
    @click.option(
        "--with",
        "with_features",
        multiple=True,
        type=str,
        help="Enable a feature (e.g., 'plugins.zen_mode').",
    )
    @click.option(
        "--without",
        "without_features",
        multiple=True,
        type=str,
        help="Disable a feature (e.g., 'interface.tooltips').",
    )
    @click.option(
        "--config-path",
        "config_path",
        multiple=False,
        type=bool,
        default=False,
        is_flag=True,
        help="Show the path to the config folder.",
    )
    @click.option(
        "--version",
        "show_version",
        multiple=False,
        type=bool,
        default=False,
        is_flag=True,
        help="Show the current version of rovr.",
    )
<<<<<<< HEAD
    @click.argument(
        "path",
        type=str,
        required=False
    )
=======
    @click.argument("path", type=str, required=False)
>>>>>>> 8ffb1bea
    def main(
        with_features: list[str],
        without_features: list[str],
        config_path: bool,
        show_version: bool,
        path: str,
    ) -> None:
        """A post-modern terminal file explorer"""

        if config_path:
            print(
                f"[cyan]Config Path[/cyan]: [pink]{normalise(VAR_TO_DIR['CONFIG'])}[/pink]"
            )
            return
        elif show_version:
            print("v0.2.1-post2")
            return

        for feature_path in with_features:
            set_nested_value(config, feature_path, True)

        for feature_path in without_features:
            set_nested_value(config, feature_path, False)

        from rovr.app import Application

<<<<<<< HEAD
        # Need to move this 'path' in the cofig dict, or a new runtime_config dict
        # Eventually there will be many options coming via args, but we cant keep sending all of 
=======
        # TODO: Need to move this 'path' in the config dict, or a new runtime_config dict
        # Eventually there will be many options coming via arguments, but we cant keep sending all of
>>>>>>> 8ffb1bea
        # them via this Application's __init__ function here
        Application(watch_css=True, startup_path=path).run()

except KeyboardInterrupt:
    pass<|MERGE_RESOLUTION|>--- conflicted
+++ resolved
@@ -39,15 +39,12 @@
         is_flag=True,
         help="Show the current version of rovr.",
     )
-<<<<<<< HEAD
     @click.argument(
         "path",
         type=str,
         required=False
     )
-=======
     @click.argument("path", type=str, required=False)
->>>>>>> 8ffb1bea
     def main(
         with_features: list[str],
         without_features: list[str],
@@ -74,13 +71,8 @@
 
         from rovr.app import Application
 
-<<<<<<< HEAD
         # Need to move this 'path' in the cofig dict, or a new runtime_config dict
         # Eventually there will be many options coming via args, but we cant keep sending all of 
-=======
-        # TODO: Need to move this 'path' in the config dict, or a new runtime_config dict
-        # Eventually there will be many options coming via arguments, but we cant keep sending all of
->>>>>>> 8ffb1bea
         # them via this Application's __init__ function here
         Application(watch_css=True, startup_path=path).run()
 
