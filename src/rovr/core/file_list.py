from os import getcwd, path
from os import system as cmd
from typing import ClassVar

from rich.segment import Segment
from rich.style import Style
from textual import events, on, work
from textual.binding import Binding, BindingType
from textual.css.query import NoMatches
from textual.strip import Strip
from textual.widgets import Button, Input, OptionList, SelectionList
from textual.widgets.option_list import Option, OptionDoesNotExist
from textual.widgets.selection_list import Selection

from rovr.classes import FileListSelectionWidget
from rovr.functions import icons as icon_utils
from rovr.functions import path as path_utils
from rovr.functions import pins as pin_utils
from rovr.functions import utils
from rovr.variables.constants import buttons_that_depend_on_path, config
from rovr.variables.maps import ARCHIVE_EXTENSIONS


class FileList(SelectionList, inherit_bindings=False):
    """
    OptionList but can multi-select files and folders.
    """

    BINDINGS: ClassVar[list[BindingType]] = (
        [
            Binding(bind, "cursor_down", "Down", show=False)
            for bind in config["keybinds"]["down"]
        ]
        + [
            Binding(bind, "last", "Last", show=False)
            for bind in config["keybinds"]["end"]
        ]
        + [
            Binding(bind, "select", "Select", show=False)
            for bind in config["keybinds"]["down_tree"]
        ]
        + [
            Binding(bind, "first", "First", show=False)
            for bind in config["keybinds"]["home"]
        ]
        + [
            Binding(bind, "page_down", "Page Down", show=False)
            for bind in config["keybinds"]["page_down"]
        ]
        + [
            Binding(bind, "page_up", "Page Up", show=False)
            for bind in config["keybinds"]["page_up"]
        ]
        + [
            Binding(bind, "cursor_up", "Up", show=False)
            for bind in config["keybinds"]["up"]
        ]
    )

    def __init__(
        self,
        dummy: bool = False,
        enter_into: str = "",
        select: bool = False,
        *args,
        **kwargs,
    ) -> None:
        """
        Initialize the FileList widget.
        Args:
            dummy (bool): Whether this is a dummy file list.
            enter_into (str): The path to enter into when a folder is selected.
            select (bool): Whether the selection is select or normal.
        """
        super().__init__(*args, **kwargs)
        self.dummy = dummy
        self.enter_into = enter_into
        self.select_mode_enabled = select

    def on_mount(self) -> None:
        if not self.dummy:
            self.input: Input = self.parent.query_one(Input)

    # ignore single clicks
    async def _on_click(self, event: events.Click) -> None:
        """
        React to the mouse being clicked on an item.

        Args:
            event: The click event.
        """
        event.prevent_default()
        clicked_option: int | None = event.style.meta.get("option")
        if clicked_option is not None and not self._options[clicked_option].disabled:
            # in future, if anything was changed, you just need to add the lines below
            if (
                self.highlighted == clicked_option
                and event.chain == 2
                and event.button != 3
            ):
                self.action_select()
            elif self.select_mode_enabled and event.button != 3:
                self.highlighted = clicked_option
                self.action_select()
            else:
                self.highlighted = clicked_option
        if event.button == 3 and not self.dummy:
            # Show right click menu
            try:
                rightclickoptionlist: FileListRightClickOptionList = self.app.query_one(
                    FileListRightClickOptionList
                )
            except NoMatches:
                # it happens, but I really cannot be bothered to figure it out
                rightclickoptionlist = FileListRightClickOptionList(
                    self, classes="hidden"
                )
                await self.app.mount(rightclickoptionlist)
            rightclickoptionlist.remove_class("hidden")
            rightclickoptionlist.update_location(event)
            rightclickoptionlist.focus()
            event.stop()

    @work(exclusive=True)
    async def update_file_list(
        self,
        add_to_session: bool = True,
        focus_on: str | None = None,
    ) -> None:
        """Update the file list with the current directory contents.

        Args:
            add_to_session (bool): Whether to add the current directory to the session history.
            focus_on (str | None): A custom item to set the focus as.
        """
        cwd = path_utils.normalise(getcwd())
        # get sessionstate
        try:
            # only happens when the tabs aren't mounted
            session = self.app.tabWidget.active_tab.session
        except AttributeError:
            self.clear_options()
            return
        # Separate folders and files
        self.list_of_options = []
        try:
            folders, files = path_utils.get_cwd_object(cwd)
            if folders == [] and files == []:
                self.list_of_options.append(
                    Selection("   --no-files--", value="", id="", disabled=True)
                )
                preview = self.app.query_one("PreviewContainer")
                preview.remove_children()
                preview._current_preview_type = "none"
            else:
                file_list_options = folders + files
                for item in file_list_options:
                    self.list_of_options.append(
                        FileListSelectionWidget(
                            icon=item["icon"],
                            label=item["name"],
                            dir_entry=item["dir_entry"],
                            value=path_utils.compress(item["name"]),
                            id=path_utils.compress(item["name"]),
                        )
                    )
        except PermissionError:
            self.list_of_options.append(
                Selection(
                    " Permission Error: Unable to access this directory.",
                    value="",
                    id="",
                    disabled=True,
                ),
            )

        if len(self.list_of_options) == 1 and self.list_of_options[0].disabled:
            for selector in buttons_that_depend_on_path:
                self.app.query_one(selector).disabled = True
        else:
            for selector in buttons_that_depend_on_path:
                self.app.query_one(selector).disabled = False
        self.clear_options()
        self.add_options(self.list_of_options)
        # session handler
        self.app.query_one("#path_switcher").value = cwd + (
            "" if cwd.endswith("/") else "/"
        )
        # I question to myself why directories isn't a list[str]
        # but is a list[dict], so I'm down to take some PRs, because
        # I have other things that are more important.
        # TODO: use list[str] instead of list[dict] for directories
        if add_to_session:
            if session.historyIndex != len(session.directories) - 1:
                session.directories = session.directories[: session.historyIndex + 1]
            session.directories.append({
                "path": cwd,
            })
            if session.lastHighlighted.get(cwd) is None:
                # Hard coding is my passion (referring to the id)
                session.lastHighlighted[cwd] = (
                    self.app.query_one("#file_list").options[0].value
                )
            session.historyIndex = len(session.directories) - 1
        elif session.directories == []:
            session.directories = [{"path": path_utils.normalise(getcwd())}]
        self.app.query_one("Button#back").disabled = session.historyIndex <= 0
        self.app.query_one("Button#forward").disabled = (
            session.historyIndex == len(session.directories) - 1
        )
        try:
            if focus_on:
                self.highlighted = self.get_option_index(path_utils.compress(focus_on))
            else:
                self.highlighted = self.get_option_index(session.lastHighlighted[cwd])
        except OptionDoesNotExist:
            self.highlighted = 0
            session.lastHighlighted[cwd] = (
                self.app.query_one("#file_list").options[0].value
            )
        except KeyError:
            self.highlighted = 0
            session.lastHighlighted[cwd] = (
                self.app.query_one("#file_list").options[0].value
            )

        self.scroll_to_highlight()
        self.app.tabWidget.active_tab.label = (
            path.basename(cwd) if path.basename(cwd) != "" else cwd.strip("/")
        )
        self.app.tabWidget.active_tab.directory = cwd
        self.app.tabWidget.parent.on_resize()
        with self.input.prevent(self.input.Changed):
            self.input.clear()
        if not add_to_session:
            self.input.clear_selected()
        if self.list_of_options[0].disabled:  # special option
            if self.select_mode_enabled:
                await self.toggle_mode()
            self.update_border_subtitle()

    @work(exclusive=True)
    async def dummy_update_file_list(
        self,
        cwd: str,
    ) -> None:
        """Update the file list with the current directory contents.

        Args:
            cwd (str): The current working directory.
        """
        self.enter_into = cwd
        # Separate folders and files
        self.list_of_options = []

        try:
            folders, files = path_utils.get_cwd_object(cwd)
            if folders == [] and files == []:
                self.list_of_options.append(
                    Selection("  --no-files--", value="", id="", disabled=True)
                )
            else:
                file_list_options = folders + files
                for item in file_list_options:
                    self.list_of_options.append(
                        FileListSelectionWidget(
                            icon=item["icon"],
                            label=item["name"],
                            dir_entry=item["dir_entry"],
                            value=path_utils.compress(item["name"]),
                            id=path_utils.compress(item["name"]),
                        )
                    )
        except PermissionError:
            self.list_of_options.append(
                Selection(
                    " Permission Error: Unable to access this directory.",
                    id="",
                    value="",
                    disabled=True,
                )
            )

        self.clear_options()
        self.add_options(self.list_of_options)
        # somehow prevents more debouncing, ill take it
        self.refresh(repaint=True, layout=True)

    def create_archive_list(self, file_list: list[str]) -> None:
        """Create a list display for archive file contents.

        Args:
            file_list (list[str]): List of file paths from archive contents.
        """
        self.clear_options()
        self.list_of_options = []

        if not file_list:
            self.list_of_options.append(
                Selection("  --no-files--", value="", id="", disabled=True)
            )
        else:
            for file_path in file_list:
                if file_path.endswith("/"):
                    icon = icon_utils.get_icon_for_folder(file_path.strip("/"))
                else:
                    icon = icon_utils.get_icon_for_file(file_path)

                # Create a selection widget similar to FileListSelectionWidget but simpler
                # since we don't have dir_entry metadata for archive contents
                self.list_of_options.append(
                    Selection(
                        f" [{icon[1]}]{icon[0]}[/{icon[1]}] {file_path}",
                        value=path_utils.compress(file_path),
                        id=path_utils.compress(file_path),
                        disabled=True,  # Archive contents are not interactive like regular files
                    )
                )

        self.add_options(self.list_of_options)
        self.refresh(repaint=True, layout=True)

    async def on_selection_list_selected_changed(
        self, event: SelectionList.SelectedChanged
    ) -> None:
        # Get the filename from the option id
        event.prevent_default()
        cwd = path_utils.normalise(getcwd())
        # Get the selected option
        selected_option = self.get_option_at_index(self.highlighted)
        file_name = path_utils.decompress(selected_option.value)
        self.update_border_subtitle()
        if self.dummy and path.isdir(path.join(self.enter_into, file_name)):
            # if the folder is selected, then cd there,
            # skipping the middle folder entirely
            self.app.cd(path.join(self.enter_into, file_name))
            self.app.tabWidget.active_tab.selectedItems = []
            self.app.query_one("#file_list").focus()
        elif not self.select_mode_enabled:
            # Check if it's a folder or a file
            if path.isdir(path.join(cwd, file_name)):
                # If it's a folder, navigate into it
                self.app.cd(path.join(cwd, file_name))
            else:
                path_utils.open_file(path.join(cwd, file_name))
            if self.highlighted is None:
                self.highlighted = 0
            self.app.tabWidget.active_tab.selectedItems = []
        else:
            self.app.tabWidget.active_tab.session.selectedItems = self.selected.copy()

    # No clue why I'm using an OptionList method for SelectionList
    async def on_option_list_option_highlighted(
        self, event: OptionList.OptionHighlighted
    ) -> None:
        if self.dummy:
            return
        if isinstance(event.option, Selection) and not isinstance(
            event.option, FileListSelectionWidget
        ):
            self.app.query_one("PreviewContainer").remove_children()
            return
        assert isinstance(event.option, FileListSelectionWidget)
        self.update_border_subtitle()
        # Get the highlighted option
        highlighted_option = event.option
        self.app.tabWidget.active_tab.session.lastHighlighted[
            path_utils.normalise(getcwd())
        ] = highlighted_option.value
        # Get the filename from the option id
        file_name = path_utils.decompress(highlighted_option.value)
        # total files as footer
        if self.highlighted is None:
            self.highlighted = 0
        # preview
        self.app.query_one("PreviewContainer").show_preview(
            path_utils.normalise(path.join(getcwd(), file_name))
        )
        self.app.query_one("MetadataContainer").update_metadata(event.option.dir_entry)
        self.app.query_one("#unzip").disabled = not file_name.endswith(
            tuple(ARCHIVE_EXTENSIONS)
        )

    # Use better versions of the checkbox icons
    def _get_left_gutter_width(
        self,
    ) -> int:
        """Returns the size of any left gutter that should be taken into account.

        Returns:
            The width of the left gutter.
        """
        # In normal mode or dummy mode, we don't have a gutter
        if self.dummy or not self.select_mode_enabled:
            return 0
        else:
            # Calculate the exact width of the checkbox components
            return len(
                icon_utils.get_toggle_button_icon("left")
                + icon_utils.get_toggle_button_icon("inner")
                + icon_utils.get_toggle_button_icon("right")
                + " "
            )

    def render_line(self, y: int) -> Strip:
        """Render a line in the display.

        Args:
            y: The line to render.

        Returns:
            A [`Strip`][textual.strip.Strip] that is the line to render.
        """
        # Insane monkey patching was done here, mainly:
        # - replacing render_line from OptionList with super_render_line()
        #   to theme selected options when not highlighted.
        # - ignoring rendering of the checkboxes when
        #   it is a dummy or not in select mode.
        #   - ignore checkbox rendering on disabled options.
        # - using custom icons for the checkbox.

        def super_render_line(y: int, selection_style: str = "") -> Strip:
            line_number = self.scroll_offset.y + y
            try:
                option_index, line_offset = self._lines[line_number]
                option = self.options[option_index]
            except IndexError:
                return Strip.blank(
                    self.scrollable_content_region.width,
                    self.get_visual_style("option-list--option").rich_style,
                )

            mouse_over: bool = self._mouse_hovering_over == option_index
            component_class = ""
            if selection_style == "selection-list--button-selected":
                component_class = selection_style
            elif option.disabled:
                component_class = "option-list--option-disabled"
            elif self.highlighted == option_index:
                component_class = "option-list--option-highlighted"
            elif mouse_over:
                component_class = "option-list--option-hover"

            if component_class:
                style = self.get_visual_style("option-list--option", component_class)
            else:
                style = self.get_visual_style("option-list--option")

            strips = self._get_option_render(option, style)
            try:
                strip = strips[line_offset]
            except IndexError:
                return Strip.blank(
                    self.scrollable_content_region.width,
                    self.get_visual_style("option-list--option").rich_style,
                )
            return strip

        # just return standard rendering
        if self.dummy or not self.select_mode_enabled:
            return super_render_line(y)

        # calculate with checkbox rendering
        _, scroll_y = self.scroll_offset
        selection_index = scroll_y + y
        try:
            selection = self.get_option_at_index(selection_index)
        except OptionDoesNotExist:
            return Strip([*super_render_line(y)])

        if selection.disabled:
            return Strip([*super_render_line(y)])

        component_style = "selection-list--button"
        if selection.value in self._selected:
            component_style += "-selected"
        if self.highlighted == selection_index:
            component_style += "-highlighted"

        line = super_render_line(y, component_style)
        underlying_style = next(iter(line)).style or self.rich_style
        assert underlying_style is not None

        button_style = self.get_component_rich_style(component_style)

        side_style = Style.from_color(button_style.bgcolor, underlying_style.bgcolor)

        side_style += Style(meta={"option": selection_index})
        button_style += Style(meta={"option": selection_index})

        return Strip([
            Segment(icon_utils.get_toggle_button_icon("left"), style=side_style),
            Segment(
                icon_utils.get_toggle_button_icon("inner_filled")
                if selection.value in self._selected
                else icon_utils.get_toggle_button_icon("inner"),
                style=button_style,
            ),
            Segment(icon_utils.get_toggle_button_icon("right"), style=side_style),
            Segment(" ", style=underlying_style),
            *line,
        ])

    async def toggle_mode(self) -> None:
        """Toggle the selection mode between select and normal."""
        if self.get_option_at_index(self.highlighted).disabled:
            return
        self.select_mode_enabled = not self.select_mode_enabled
        if not self.select_mode_enabled:
            self._line_cache.clear()
            self._option_render_cache.clear()
        self.refresh(layout=True, repaint=True)
        self.app.tabWidget.active_tab.session.selectMode = self.select_mode_enabled
        self.update_border_subtitle()

    async def get_selected_objects(self) -> list[str | bytes]:
        """Get the selected objects in the file list.

        Returns:
            list[str | bytes]: The selected objects in the file list. The list will contain one or more items if objects are selected, or be empty if none are selected.
        """
        cwd = path_utils.normalise(getcwd())
        assert isinstance(cwd, str)
        assert self.highlighted is not None
        if not self.select_mode_enabled:
            return [
                str(
                    path_utils.normalise(
                        path.join(
                            cwd,
                            path_utils.decompress(
                                self.get_option_at_index(self.highlighted).value
                            ),
                        )
                    )
                )
            ]
<<<<<<< HEAD
        return [
            path_utils.normalise(path.join(cwd, path_utils.decompress(option)))
            for option in self.selected
        ]
=======
        else:
            return [
                str(
                    path_utils.normalise(path.join(cwd, path_utils.decompress(option)))
                    for option in self.selected
                )
            ]
>>>>>>> f815ee03

    async def on_key(self, event: events.Key) -> None:
        """Handle key events for the file list."""
        if not self.dummy:
            match event.key:
                # toggle select mode
                case key if key in config["keybinds"]["toggle_visual"]:
                    event.stop()
                    await self.toggle_mode()
                case key if key in config["keybinds"]["toggle_all"]:
                    event.stop()
                    if not self.select_mode_enabled:
                        await self.toggle_mode()
                    if len(self.selected) == len(self.options):
                        self.deselect_all()
                    else:
                        self.select_all()
                case key if (
                    self.select_mode_enabled and key in config["keybinds"]["select_up"]
                ):
                    event.stop()
                    if self.get_option_at_index(0).disabled:
                        return
                    """Select the current and previous file."""
                    if self.highlighted == 0:
                        self.select(self.get_option_at_index(0))
                    else:
                        self.select(self.get_option_at_index(self.highlighted))
                        self.action_cursor_up()
                        self.select(self.get_option_at_index(self.highlighted))
                    return
                case key if (
                    self.select_mode_enabled
                    and key in config["keybinds"]["select_down"]
                ):
                    event.stop()
                    if self.get_option_at_index(0).disabled:
                        return
                    """Select the current and next file."""
                    if self.highlighted == len(self.options) - 1:
                        self.select(self.get_option_at_index(self.option_count - 1))
                    else:
                        self.select(self.get_option_at_index(self.highlighted))
                        self.action_cursor_down()
                        self.select(self.get_option_at_index(self.highlighted))
                    return
                case key if (
                    self.select_mode_enabled
                    and key in config["keybinds"]["select_page_up"]
                ):
                    event.stop()
                    if self.get_option_at_index(0).disabled:
                        return
                    """Select the options between the current and the previous 'page'."""
                    old = self.highlighted
                    self.action_page_up()
                    new = self.highlighted
                    if old is None:
                        old = 0
                    if new is None:
                        new = 0
                    for index in range(new, old + 1):
                        self.select(self.get_option_at_index(index))
                    return
                case key if (
                    self.select_mode_enabled
                    and key in config["keybinds"]["select_page_down"]
                ):
                    event.stop()
                    if self.get_option_at_index(0).disabled:
                        return
                    """Select the options between the current and the next 'page'."""
                    old = self.highlighted
                    self.action_page_down()
                    new = self.highlighted
                    if old is None:
                        old = 0
                    if new is None:
                        new = 0
                    for index in range(old, new + 1):
                        self.select(self.get_option_at_index(index))
                    return
                case key if (
                    self.select_mode_enabled
                    and key in config["keybinds"]["select_home"]
                ):
                    event.stop()
                    if self.get_option_at_index(0).disabled:
                        return
                    """Select the options between the current and the first option"""
                    old = self.highlighted
                    self.action_first()
                    new = self.highlighted
                    if old is None:
                        old = 0
                    for index in range(new, old + 1):
                        self.select(self.get_option_at_index(index))
                    return
                case key if (
                    self.select_mode_enabled and key in config["keybinds"]["select_end"]
                ):
                    event.stop()
                    if self.get_option_at_index(0).disabled:
                        return
                    """Select the options between the current and the last option"""
                    old = self.highlighted
                    self.action_last()
                    new = self.highlighted
                    if old is None:
                        old = 0
                    for index in range(old, new + 1):
                        self.select(self.get_option_at_index(index))
                    return
                case key if (
                    config["plugins"]["editor"]["enabled"]
                    and key in config["plugins"]["editor"]["keybinds"]
                ):
                    event.stop()
                    if self.get_option_at_index(self.highlighted).disabled:
                        return
                    if path.isdir(
                        path.join(
                            getcwd(),
                            path_utils.decompress(
                                self.get_option_at_index(self.highlighted).id
                            ),
                        )
                    ):
                        with self.app.suspend():
                            cmd(
                                f'{config["plugins"]["editor"]["folder_executable"]} "{path.join(getcwd(), path_utils.decompress(self.get_option_at_index(self.highlighted).id))}"'
                            )
                    else:
                        with self.app.suspend():
                            cmd(
                                f'{config["plugins"]["editor"]["file_executable"]} "{path.join(getcwd(), path_utils.decompress(self.get_option_at_index(self.highlighted).id))}"'
                            )
                # hit buttons with keybinds
                case key if (
                    not self.select_mode_enabled
                    and key in config["keybinds"]["hist_previous"]
                ):
                    event.stop()
                    if self.get_option_at_index(self.highlighted).disabled:
                        return
                    if self.app.query_one("#back").disabled:
                        self.app.query_one("UpButton").on_button_pressed(Button.Pressed)
                    else:
                        self.app.query_one("BackButton").on_button_pressed(
                            Button.Pressed
                        )
                case key if (
                    not self.select_mode_enabled
                    and event.key in config["keybinds"]["hist_next"]
                    and not self.app.query_one("#forward").disabled
                ):
                    event.stop()
                    self.app.query_one("ForwardButton").on_button_pressed(
                        Button.Pressed
                    )
                case key if (
                    not self.select_mode_enabled
                    and event.key in config["keybinds"]["up_tree"]
                ):
                    event.stop()
                    self.app.query_one("UpButton").on_button_pressed(Button.Pressed)
                case key if event.key in config["keybinds"]["copy_path"]:
                    event.stop()
                    await self.app.query_one("PathCopyButton").on_button_pressed(
                        Button.Pressed
                    )
                # Toggle pin on current directory
                case key if key in config["keybinds"]["toggle_pin"]:
                    event.stop()
                    pin_utils.toggle_pin(path.basename(getcwd()), getcwd())
                    self.app.query_one("PinnedSidebar").reload_pins()
                case key if key in config["keybinds"]["copy"]:
                    event.stop()
                    await self.app.query_one("#copy").on_button_pressed(Button.Pressed)
                case key if key in config["keybinds"]["cut"]:
                    event.stop()
                    await self.app.query_one("#cut").on_button_pressed(Button.Pressed)
                case key if key in config["keybinds"]["paste"]:
                    event.stop()
                    await self.app.query_one("#paste").on_button_pressed(Button.Pressed)
                case key if key in config["keybinds"]["new"]:
                    event.stop()
                    self.app.query_one("#new").on_button_pressed(Button.Pressed)
                case key if key in config["keybinds"]["rename"]:
                    event.stop()
                    self.app.query_one("#rename").on_button_pressed(Button.Pressed)
                case key if key in config["keybinds"]["delete"]:
                    event.stop()
                    await self.app.query_one("#delete").on_button_pressed(
                        Button.Pressed
                    )
                case key if key in config["keybinds"]["zip"]:
                    event.stop()
                    self.app.query_one("#zip").on_button_pressed(Button.Pressed)
                case key if key in config["keybinds"]["unzip"]:
                    event.stop()
                    if not self.app.query_one("#unzip").disabled:
                        self.app.query_one("#unzip").on_button_pressed(Button.Pressed)
                # search
                case key if key in config["keybinds"]["focus_search"]:
                    event.stop()
                    self.input.focus()

    def update_border_subtitle(self) -> None:
        if self.dummy:
            return
        elif (not self.select_mode_enabled) or (self.selected is None):
            utils.set_scuffed_subtitle(
                self.parent,
                "NORMAL",
                f"{self.highlighted + 1}/{self.option_count}",
            )
            self.app.tabWidget.active_tab.selectedItems = []
        else:
            utils.set_scuffed_subtitle(
                self.parent, "SELECT", f"{len(self.selected)}/{len(self.options)}"
            )


class FileListRightClickOptionList(OptionList):
    def __init__(
        self, file_list: FileList, classes: str | None = None, id: str | None = None
    ) -> None:
        # Only show unzip option for archive files
        super().__init__(
            Option(f" {icon_utils.get_icon('general', 'copy')[0]} Copy", id="copy"),
            Option(f" {icon_utils.get_icon('general', 'cut')[0]} Cut", id="cut"),
            Option(
                f" {icon_utils.get_icon('general', 'delete')[0]} Delete ", id="delete"
            ),
            Option(
                f" {icon_utils.get_icon('general', 'rename')[0]} Rename ", id="rename"
            ),
            Option(f" {icon_utils.get_icon('general', 'zip')[0]} Zip", id="zip"),
            Option(f" {icon_utils.get_icon('general', 'open')[0]} Unzip", id="unzip"),
            id=id,
            classes=classes,
        )
        self.file_list = file_list

    async def on_mount(self) -> None:
        self.styles.layer = "overlay"

    async def on_key(self, event: events.Key) -> None:
        # Close menu on Escape
        if event.key == "escape":
            self.remove()
            # Return focus to file list
            self.file_list.focus()

    def update_location(self, event: events.Click) -> None:
        self.styles.offset = (event.screen_x, event.screen_y)

    async def on_option_list_option_selected(
        self, event: OptionList.OptionSelected
    ) -> None:
        # Handle menu item selection
        match event.option.id:
            case "copy":
                await self.app.query_one("#copy").on_button_pressed(Button.Pressed)
            case "cut":
                await self.app.query_one("#cut").on_button_pressed(Button.Pressed)
            case "delete":
                await self.app.query_one("#delete").on_button_pressed(Button.Pressed)
            case "rename":
                self.app.query_one("#rename").on_button_pressed(Button.Pressed)
            case "zip":
                self.app.query_one("#zip").on_button_pressed(Button.Pressed)
            case "unzip":
                if not self.app.query_one("#unzip").disabled:
                    self.app.query_one("#unzip").on_button_pressed(Button.Pressed)
            case _:
                return
        self.add_class("hidden")
        self.file_list.focus()

    @on(events.MouseMove)
    @work(exclusive=True)
    async def highlight_follow_mouse(self, event: events.MouseMove) -> None:
        hovered_option: int | None = event.style.meta.get("option")
        if hovered_option is not None and not self._options[hovered_option].disabled:
            self.highlighted = hovered_option

    @on(events.Show)
    @work(exclusive=True)
    async def force_highlight_option(self, event: events.Show) -> None:
        self.file_list.add_class("-popup-shown")

    @on(events.Hide)
    @work(exclusive=True)
    async def unforce_highlight_option(self, event: events.Hide) -> None:
        self.file_list.remove_class("-popup-shown")<|MERGE_RESOLUTION|>--- conflicted
+++ resolved
@@ -535,20 +535,10 @@
                     )
                 )
             ]
-<<<<<<< HEAD
         return [
             path_utils.normalise(path.join(cwd, path_utils.decompress(option)))
             for option in self.selected
         ]
-=======
-        else:
-            return [
-                str(
-                    path_utils.normalise(path.join(cwd, path_utils.decompress(option)))
-                    for option in self.selected
-                )
-            ]
->>>>>>> f815ee03
 
     async def on_key(self, event: events.Key) -> None:
         """Handle key events for the file list."""
