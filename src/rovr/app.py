import asyncio
import shutil
from contextlib import suppress
from os import chdir, getcwd, listdir, path
from types import SimpleNamespace

from textual import events, work
from textual.app import App, ComposeResult
from textual.binding import Binding
from textual.color import ColorParseError
from textual.containers import (
    HorizontalGroup,
    HorizontalScroll,
    Vertical,
    VerticalGroup,
)
from textual.content import Content
from textual.css.query import NoMatches
from textual.widgets import Input

from rovr.action_buttons import (
    CopyButton,
    CutButton,
    DeleteButton,
    NewItemButton,
    PasteButton,
    PathCopyButton,
    RenameItemButton,
    UnzipButton,
    ZipButton,
)
from rovr.core import (
    FileList,
    PinnedSidebar,
    PreviewContainer,
)
from rovr.footer import Clipboard, MetadataContainer, ProcessContainer
from rovr.functions import icons
<<<<<<< HEAD
from rovr.functions.path import decompress, normalise, ensure_existing_directory
=======
from rovr.functions.path import decompress, ensure_existing_directory, normalise
>>>>>>> 8ffb1bea
from rovr.functions.themes import get_custom_themes
from rovr.header import HeaderArea
from rovr.navigation_widgets import (
    BackButton,
    ForwardButton,
    PathAutoCompleteInput,
    PathInput,
    UpButton,
)
from rovr.screens import YesOrNo, ZDToDirectory
from rovr.search_container import SearchInput
from rovr.variables.constants import config
from rovr.variables.maps import VAR_TO_DIR


class Application(App, inherit_bindings=False):
    # dont need ctrl+c
    BINDINGS = [
        Binding(
            "ctrl+q",
            "quit",
            "Quit",
            tooltip="Quit the app and return to the command prompt.",
            show=False,
            priority=True,
        )
    ]
    # higher index = higher priority
    CSS_PATH = ["style.tcss", path.join(VAR_TO_DIR["CONFIG"], "style.tcss")]
    # reactivity
    HORIZONTAL_BREAKPOINTS = [(0, "-filelistonly"), (60, "-nopreview"), (90, "-all")]
    # VERTICAL_BREAKPOINTS = [(0, "-footerless"), ()]

    def __init__(self, startup_path: str = "", *args, **kwargs) -> None:
        super().__init__(*args, **kwargs)
        self.app_blurred = False
<<<<<<< HEAD
        self.startup_path = startup_path        
=======
        self.startup_path = startup_path
>>>>>>> 8ffb1bea

    def compose(self) -> ComposeResult:
        print("Starting Rovr...")
        with Vertical(id="root"):
            yield HeaderArea(id="headerArea")
            with HorizontalScroll(id="menu"):
                yield CopyButton()
                yield CutButton()
                yield PasteButton()
                yield NewItemButton()
                yield RenameItemButton()
                yield DeleteButton()
                yield ZipButton()
                yield UnzipButton()
                yield PathCopyButton()
            with VerticalGroup(id="below_menu"):
                with HorizontalGroup():
                    yield BackButton()
                    yield ForwardButton()
                    yield UpButton()
                    path_switcher = PathInput()
                    yield path_switcher
                yield PathAutoCompleteInput(
                    target=path_switcher,
                )
            with HorizontalGroup(id="main"):
                with VerticalGroup(id="pinned_sidebar_container"):
                    yield SearchInput(
                        placeholder=f"({icons.get_icon('general', 'search')[0]}) Search"
                    )
                    yield PinnedSidebar(id="pinned_sidebar")
                with VerticalGroup(id="file_list_container"):
                    yield SearchInput(
                        placeholder=f"({icons.get_icon('general', 'search')[0]}) Search something..."
                    )
                    yield FileList(
                        id="file_list",
                        name="File List",
                        classes="file-list",
                    )
                yield PreviewContainer(
                    id="preview_sidebar",
                )
            with HorizontalGroup(id="footer"):
                yield ProcessContainer()
                yield MetadataContainer(id="metadata")
                yield Clipboard(id="clipboard")

    def on_mount(self) -> None:
        # border titles
        self.query_one("#menu").border_title = "Options"
        self.query_one("#menu").can_focus = False
        self.query_one("#below_menu").border_title = "Directory Actions"
        self.query_one("#pinned_sidebar_container").border_title = "Sidebar"
        self.query_one("#file_list_container").border_title = "Files"
        self.query_one("#processes").border_title = "Processes"
        self.query_one("#metadata").border_title = "Metadata"
        self.query_one("#clipboard").border_title = "Clipboard"
        # themes
        try:
            for theme in get_custom_themes():
                self.register_theme(theme)
            parse_failed = False
        except ColorParseError as e:
            parse_failed = True
            exception = e
        if parse_failed:
            self.exit(
                return_code=1,
                message=Content.from_markup(
                    f"[underline ansi_red]Config Error[/]\n[bold ansi_cyan]custom_themes.bar_gradient[/]: {exception}"
                ),
            )
            return
        self.theme = config["theme"]["default"]
        self.ansi_color = config["theme"]["transparent"]
        # tooltips
        if config["interface"]["tooltips"]:
            self.query_one("#back").tooltip = "Go back in history"
            self.query_one("#forward").tooltip = "Go forward in history"
            self.query_one("#up").tooltip = "Go up the directory tree"
        self.tabWidget = self.query_one("Tabline")
<<<<<<< HEAD
        
        # Change to startup directory. This also calls update_file_list()
        # causing the file_list to get populated
        self.cd(directory=path.abspath(self.startup_path), 
                focus_on=path.basename(self.startup_path))
=======

        # Change to startup directory. This also calls update_file_list()
        # causing the file_list to get populated
        self.cd(
            directory=path.abspath(self.startup_path),
            focus_on=path.basename(self.startup_path),
        )
>>>>>>> 8ffb1bea
        self.query_one("#file_list").focus()
        # start mini watcher
        self.watch_for_changes_and_update()

    @work
    async def action_focus_next(self) -> None:
        if config["settings"]["allow_tab_nav"]:
            super().action_focus_next()

    @work
    async def action_focus_previous(self) -> None:
        if config["settings"]["allow_tab_nav"]:
            super().action_focus_previous()

    async def on_key(self, event: events.Key) -> None:
        # Not really sure why this can happen, but I will still handle this
        if self.focused is None or not self.focused.id:
            return
        # Make sure that key binds don't break
        match event.key:
            # placeholder, not yet existing
            case "escape" if "search" in self.focused.id:
                match self.focused.id:
                    case "search_file_list":
                        self.query_one("#file_list").focus()
                    case "search_pinned_sidebar":
                        self.query_one("#pinned_sidebar").focus()
                return
            # backspace is used by default bindings to head up in history
            # so just avoid it
            case "backspace" if (
                type(self.focused) is Input or "search" in self.focused.id
            ):
                return
            # focus toggle pinned sidebar
            case key if key in config["keybinds"]["focus_toggle_pinned_sidebar"]:
                if (
                    self.focused.id == "pinned_sidebar"
                    or "hide" in self.query_one("#pinned_sidebar_container").classes
                ):
                    self.query_one("#file_list").focus()
                elif self.query_one("#pinned_sidebar_container").display:
                    self.query_one("#pinned_sidebar").focus()
            # Focus file list from anywhere except input
            case key if key in config["keybinds"]["focus_file_list"]:
                self.query_one("#file_list").focus()
            # Focus toggle preview sidebar
            case key if key in config["keybinds"]["focus_toggle_preview_sidebar"]:
                if (
                    self.focused.id == "preview_sidebar"
                    or self.focused.parent.id == "preview_sidebar"
                    or "hide" in self.query_one("#preview_sidebar").classes
                ):
                    self.query_one("#file_list").focus()
                elif self.query_one(PreviewContainer).display:
                    with suppress(NoMatches):
                        self.query_one("PreviewContainer > *").focus()
                else:
                    self.query_one("#file_list").focus()
            # Focus path switcher
            case key if key in config["keybinds"]["focus_toggle_path_switcher"]:
                self.query_one("#path_switcher").focus()
            # Focus processes
            case key if key in config["keybinds"]["focus_toggle_processes"]:
                if (
                    self.focused.id == "processes"
                    or "hide" in self.query_one("#processes").classes
                ):
                    self.query_one("#file_list").focus()
                elif self.query_one("#footer").display:
                    self.query_one("#processes").focus()
            # Focus metadata
            case key if key in config["keybinds"]["focus_toggle_metadata"]:
                if self.focused.id == "metadata":
                    self.query_one("#file_list").focus()
                elif self.query_one("#footer").display:
                    self.query_one("#metadata").focus()
            # Focus clipboard
            case key if key in config["keybinds"]["focus_toggle_clipboard"]:
                if self.focused.id == "clipboard":
                    self.query_one("#file_list").focus()
                elif self.query_one("#footer").display:
                    self.query_one("#clipboard").focus()
            # Toggle hiding panels
            case key if key in config["keybinds"]["toggle_pinned_sidebar"]:
                self.query_one("#file_list").focus()
                if self.query_one("#pinned_sidebar_container").display:
                    self.query_one("#pinned_sidebar_container").add_class("hide")
                else:
                    self.query_one("#pinned_sidebar_container").remove_class("hide")
            case key if key in config["keybinds"]["toggle_preview_sidebar"]:
                self.query_one("#file_list").focus()
                if self.query_one(PreviewContainer).display:
                    self.query_one(PreviewContainer).add_class("hide")
                else:
                    self.query_one(PreviewContainer).remove_class("hide")
            case key if key in config["keybinds"]["toggle_footer"]:
                self.query_one("#file_list").focus()
                if self.query_one("#footer").display:
                    self.query_one("#footer").add_class("hide")
                else:
                    self.query_one("#footer").remove_class("hide")
            case key if (
                key in config["keybinds"]["tab_next"]
                and self.tabWidget.active_tab is not None
            ):
                self.tabWidget.action_next_tab()
            case key if (
                self.tabWidget.active_tab is not None
                and key in config["keybinds"]["tab_previous"]
            ):
                self.tabWidget.action_previous_tab()
            case key if key in config["keybinds"]["tab_new"]:
                await self.tabWidget.add_tab(after=self.tabWidget.active_tab)
            case key if (
                self.tabWidget.tab_count > 1 and key in config["keybinds"]["tab_close"]
            ):
                await self.tabWidget.remove_tab(self.tabWidget.active_tab)
            # zoxide
            case key if (
                config["plugins"]["zoxide"]["enabled"]
                and event.key in config["plugins"]["zoxide"]["keybinds"]
            ):
                if shutil.which("zoxide") is None:
                    self.notify(
                        "Zoxide is not installed or not in PATH.",
                        title="Zoxide",
                        severity="error",
                    )

                def on_response(response: str) -> None:
                    """Handle the response from the ZDToDirectory dialog."""
                    if response:
                        pathinput = self.query_one(PathInput)
                        pathinput.value = decompress(response).replace(path.sep, "/")
                        pathinput.on_input_submitted(
                            SimpleNamespace(value=pathinput.value)
                        )

                self.push_screen(ZDToDirectory(), on_response)
            # zen mode
            case key if (
                config["plugins"]["zen_mode"]["enabled"]
                and key in config["plugins"]["zen_mode"]["keybinds"]
            ):
                if "zen" in self.classes:
                    self.remove_class("zen")
                else:
                    self.add_class("zen")

    def on_app_blur(self, event: events.AppBlur) -> None:
        self.app_blurred = True

    def on_app_focus(self, event: events.AppFocus) -> None:
        self.app_blurred = False

    @work
    async def action_quit(self) -> None:
        process_container = self.query_one(ProcessContainer)
        if len(process_container.query("ProgressBarContainer")) != len(
            process_container.query(".done")
        ) + len(process_container.query(".error")) and not await self.push_screen_wait(
            YesOrNo(
                f"{len(process_container.query('ProgressBarContainer')) - len(process_container.query('.done')) - len(process_container.query('.error'))}"
                + " processes are still running!\nAre you sure you want to quit?",
                border_title="Quit [teal]rovr[/teal]",
            )
        ):
            return
        if config["settings"]["cd_on_quit"]:
            with open(
                path.join(VAR_TO_DIR["CONFIG"], "rovr_quit_cd_path"), "w"
            ) as file:
                file.write(getcwd())
                print(getcwd())
        self.exit()

    def cd(
        self,
        directory: str,
        add_to_history: bool = True,
        focus_on: str | None = None,
    ) -> None:
        # Makes sure `directory` is a directory, or chdir will fail with exception
        directory = ensure_existing_directory(directory)

        if normalise(getcwd()) == normalise(directory):
            add_to_history = False
        else:
            chdir(directory)
<<<<<<< HEAD
        
=======

>>>>>>> 8ffb1bea
        self.query_one("#file_list").update_file_list(
            add_to_session=add_to_history, focus_on=focus_on
        )

    @work
    async def watch_for_changes_and_update(self) -> None:
        self._cwd = getcwd()
        self._items = listdir(self._cwd)
        while True:
            await asyncio.sleep(1)
            new_cwd = getcwd()
            try:
                new_cwd_items = listdir(new_cwd)
            except PermissionError:
                continue
            if self._cwd != new_cwd:
                self._cwd = new_cwd
                self._items = listdir(self._cwd)
            elif self._items != new_cwd_items:
                self.cd(self._cwd)
                self._items = new_cwd_items


app = Application(watch_css=True)<|MERGE_RESOLUTION|>--- conflicted
+++ resolved
@@ -36,11 +36,7 @@
 )
 from rovr.footer import Clipboard, MetadataContainer, ProcessContainer
 from rovr.functions import icons
-<<<<<<< HEAD
-from rovr.functions.path import decompress, normalise, ensure_existing_directory
-=======
 from rovr.functions.path import decompress, ensure_existing_directory, normalise
->>>>>>> 8ffb1bea
 from rovr.functions.themes import get_custom_themes
 from rovr.header import HeaderArea
 from rovr.navigation_widgets import (
@@ -77,11 +73,7 @@
     def __init__(self, startup_path: str = "", *args, **kwargs) -> None:
         super().__init__(*args, **kwargs)
         self.app_blurred = False
-<<<<<<< HEAD
-        self.startup_path = startup_path        
-=======
         self.startup_path = startup_path
->>>>>>> 8ffb1bea
 
     def compose(self) -> ComposeResult:
         print("Starting Rovr...")
@@ -164,13 +156,6 @@
             self.query_one("#forward").tooltip = "Go forward in history"
             self.query_one("#up").tooltip = "Go up the directory tree"
         self.tabWidget = self.query_one("Tabline")
-<<<<<<< HEAD
-        
-        # Change to startup directory. This also calls update_file_list()
-        # causing the file_list to get populated
-        self.cd(directory=path.abspath(self.startup_path), 
-                focus_on=path.basename(self.startup_path))
-=======
 
         # Change to startup directory. This also calls update_file_list()
         # causing the file_list to get populated
@@ -178,7 +163,6 @@
             directory=path.abspath(self.startup_path),
             focus_on=path.basename(self.startup_path),
         )
->>>>>>> 8ffb1bea
         self.query_one("#file_list").focus()
         # start mini watcher
         self.watch_for_changes_and_update()
@@ -369,11 +353,7 @@
             add_to_history = False
         else:
             chdir(directory)
-<<<<<<< HEAD
-        
-=======
-
->>>>>>> 8ffb1bea
+
         self.query_one("#file_list").update_file_list(
             add_to_session=add_to_history, focus_on=focus_on
         )
