--- conflicted
+++ resolved
@@ -333,21 +333,6 @@
                         )
 
                 self.push_screen(ZDToDirectory(), on_response)
-<<<<<<< HEAD
-            # zen mode
-            case key if (
-                config["plugins"]["zen_mode"]["enabled"]
-                and key in config["plugins"]["zen_mode"]["keybinds"]
-            ):
-                if "zen" in self.classes:
-                    self.remove_class("zen")
-                else:
-                    self.add_class("zen")
-            # keybinds
-            case key if key in config["keybinds"]["show_keybinds"]:
-                self.push_screen(Keybinds())
-=======
->>>>>>> 6cb51ef5
 
     def on_app_blur(self, event: events.AppBlur) -> None:
         self.app_blurred = True
