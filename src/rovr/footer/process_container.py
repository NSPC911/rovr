import platform
import shutil
import tarfile
import time
import zipfile
from contextlib import suppress
from os import getcwd, listdir, makedirs, path, remove, walk

from send2trash import send2trash
from textual import events, work
from textual.color import Gradient
from textual.containers import HorizontalGroup, VerticalGroup, VerticalScroll
from textual.renderables.bar import Bar as BarRenderable
from textual.types import UnusedParameter
from textual.widgets import Label, ProgressBar
from textual.widgets.option_list import OptionDoesNotExist

from rovr.classes import Archive
from rovr.functions import icons as icon_utils
from rovr.functions import path as path_utils
from rovr.screens import (
    CommonFileNameDoWhat,
    Dismissable,
    FileInUse,
    GiveMePermission,
    YesOrNo,
)
from rovr.variables.constants import config, scroll_vindings


class ThickBar(BarRenderable):
    HALF_BAR_LEFT = "▐"
    BAR = "█"
    HALF_BAR_RIGHT = "▌"


class ProgressBarContainer(VerticalGroup, inherit_bindings=False):
<<<<<<< HEAD
    BINDINGS = up_down_vindings
=======
    BINDINGS = scroll_vindings
>>>>>>> a9856cbf

    def __init__(
        self,
        total: int | None = None,
        label: str = "",
        *args,
        **kwargs,
    ) -> None:
        super().__init__(*args, **kwargs)
        if hasattr(self.app.get_theme(self.app.theme), "bar_gradient"):
            gradient = Gradient.from_colors(
                *self.app.get_theme(self.app.theme).bar_gradient["default"]
            )
        else:
            gradient = None
        self.progress_bar = ProgressBar(
            total=total,
            show_percentage=config["interface"]["show_progress_percentage"],
            show_eta=config["interface"]["show_progress_eta"],
            gradient=gradient,
        )
        self.progress_bar.BAR_RENDERABLE = ThickBar
        self.icon_label = Label(id="icon")
        self.text_label = Label(label, id="label")
        self.label_container = HorizontalGroup(self.icon_label, self.text_label)

    async def on_mount(self) -> None:
        await self.mount_all([self.label_container, self.progress_bar])

    def update_text(self, label: str, is_path: bool = True) -> None:
        """
        Updates the text label
        Args:
            label (str): The new label
            is_path (bool) = True: Whether the text is a path or not
        """
        if is_path and config["interface"]["truncate_progress_file_path"]:
            new_label = label.split("/")
            new_path = new_label[0]
            for path_item in new_label[1:-1]:
                new_path += "/\u2026"
            new_path += f"/{new_label[-1]}"
            label = new_path
        self.text_label.update(label)

    def update_icon(self, icon: str) -> None:
        """
        Updates the icon label
        Args:
            icon (str): The new icon
        """
        self.icon_label.update(icon)

    def update_progress(
        self,
        total: None | float | UnusedParameter = UnusedParameter(),
        progress: float | UnusedParameter = UnusedParameter(),
        advance: float | UnusedParameter = UnusedParameter(),
    ) -> None:
        self.progress_bar.update(total=total, progress=progress, advance=advance)

    def panic(
        self,
        dismiss_with: dict | None = None,
        notify: dict | None = None,
        bar_text: str = "",
    ) -> None:
        """Do something when an error occurs.
        Args:
            dismiss_with(dict): The message for the Dismissable screen (must contain `message` and `subtitle`)
            notify(dict): The notify message (must contain `message` and `title`)
            bar_text(str): The new text to update the label
        """
        if bar_text:
            self.update_text(bar_text, False)
        if self.progress_bar.total is None:
            self.progress_bar.update(total=1, progress=0)
        self.add_class("error")
        if hasattr(self.app.get_theme(self.app.theme), "bar_gradient"):
            self.progress_bar.gradient = Gradient.from_colors(
                *self.app.get_theme(self.app.theme).bar_gradient["error"]
            )
        self.update_icon(
            self.icon_label.content + " " + icon_utils.get_icon("general", "close")[0]
        )
        dismiss_with = dismiss_with or {}
        notify = notify or {}

        if dismiss_with:
            self.app.call_from_thread(
                self.app.push_screen_wait,
                Dismissable(
                    dismiss_with["message"], border_subtitle=dismiss_with["subtitle"]
                ),
            )
        if notify:
            self.notify(
                message=notify["message"], severity="error", title=notify["title"]
            )


class ProcessContainer(VerticalScroll):
    def __init__(self, *args, **kwargs) -> None:
        super().__init__(id="processes", *args, **kwargs)

    async def new_process_bar(
        self, max: int | None = None, id: str | None = None, classes: str | None = None
    ) -> ProgressBarContainer:
        new_bar: ProgressBarContainer = ProgressBarContainer(
            total=max, id=id, classes=classes
        )
        await self.mount(new_bar, before=0)
        return new_bar

    @work(thread=True)
    def delete_files(
        self, files: list[str], compressed: bool = True, ignore_trash: bool = False
    ) -> None:
        """
        Remove files from the filesystem.

        Args:
            files (list[str]): List of file paths to remove.
            compressed (bool): Whether the file paths are compressed. Defaults to True.
            ignore_trash (bool): If True, files will be permanently deleted instead of sent to the recycle bin. Defaults to False.
        """
        # Create progress/process bar (why have I set names as such...)
        bar: ProgressBarContainer = self.app.call_from_thread(
            self.new_process_bar, classes="active"
        )
        self.app.call_from_thread(
            bar.update_icon,
            icon_utils.get_icon("general", "delete")[0],
        )
        self.app.call_from_thread(
            bar.update_text,
            "Getting files to delete...",
        )
        # get files to delete
        files_to_delete = []
        folders_to_delete = []
        for file in files:
            if compressed:
                file = path_utils.decompress(file)
            if path.isdir(file):
                folders_to_delete.append(file)
            files_to_add, folders_to_add = path_utils.get_recursive_files(
                file, with_folders=True
            )
            files_to_delete.extend(files_to_add)
            folders_to_delete.extend(folders_to_add)
        self.app.call_from_thread(bar.update_progress, total=len(files_to_delete) + 1)
        action_on_permission_error = "ask"
        last_update_time = time.monotonic()
        for i, item_dict in enumerate(files_to_delete):
            current_time = time.monotonic()
            if (
                current_time - last_update_time > 0.25
                or i == len(files_to_delete) - 1
                or i == 0
            ):
                self.app.call_from_thread(
                    bar.update_text,
                    item_dict["relative_loc"],
                )
                self.app.call_from_thread(bar.update_progress, progress=i + 1)
                last_update_time = current_time
            if path.exists(item_dict["path"]):
                # I know that it `path.exists` prevents issues, but on the
                # off chance that anything happens, this should help
                try:
                    if config["settings"]["use_recycle_bin"] and not ignore_trash:
                        try:
                            path_to_trash = item_dict["path"]
                            if platform.system() == "Windows":
                                # An inherent issue with long paths on windows
                                path_to_trash = path_to_trash.replace("/", "\\")
                                pass
                            send2trash(path_to_trash)
                        except PermissionError as e:
                            # On Windows, a file being used by another process
                            # raises a PermissionError/OSError with winerror 32.
                            is_file_in_use = False
                            try:
                                # Some PermissionError instances expose winerror
                                is_file_in_use = getattr(e, "winerror", None) == 32
                            except Exception:
                                is_file_in_use = False
                            if is_file_in_use and platform.system() == "Windows":
                                # Ask the user specifically that the file is in use
                                response = self.app.call_from_thread(
                                    self.app.push_screen_wait,
                                    FileInUse(
                                        f"The file appears to be open in another application and cannot be deleted.\nPath: {item_dict['relative_loc']}",
                                    ),
                                )
                                if not response["value"]:
                                    bar.panic()
                                    return
                                else:
                                    continue
                            elif is_file_in_use:
                                # need to ensure unix users see an
                                # error so they create an issue
                                self.app.panic()
                            # fallback for regular permission issues
                            if action_on_permission_error == "ask":
                                do_what = self.app.call_from_thread(
                                    self.app.push_screen_wait,
                                    GiveMePermission(
                                        "Path has no write access to be deleted.\nForcefully obtain and delete it?",
                                        border_title=item_dict["path"],
                                    ),
                                )
                                if do_what["toggle"]:
                                    action_on_permission_error = do_what["value"]
                                action = do_what["value"]
                            else:
                                action = action_on_permission_error
                            match action:
                                case "force":
                                    if path_utils.force_obtain_write_permission(
                                        item_dict["path"]
                                    ):
                                        remove(item_dict["path"])
                                case "skip":
                                    continue
                                case "cancel":
                                    bar.panic()
                                    return
                        except Exception as e:
                            do_what = self.app.call_from_thread(
                                self.app.push_screen_wait,
                                YesOrNo(
                                    f"Trashing failed due to\n{e}\nDo Permenant Deletion?",
                                    with_toggle=True,
                                    border_subtitle="If this is a bug, please file an issue!",
                                ),
                            )
                            if do_what["toggle"]:
                                ignore_trash = do_what["value"]
                            if do_what["value"]:
                                remove(item_dict["path"])
                            else:
                                continue
                    else:
                        remove(item_dict["path"])
                except FileNotFoundError:
                    # it's deleted, so why care?
                    pass
                except PermissionError as e:
                    # Try to detect if file is in use on Windows
                    is_file_in_use = False
                    try:
                        is_file_in_use = getattr(e, "winerror", None) == 32
                    except Exception:
                        is_file_in_use = False
                    if is_file_in_use and platform.system() == "Windows":
                        response = self.app.call_from_thread(
                            self.app.push_screen_wait,
                            FileInUse(
                                f"The file appears to be open in another application and cannot be deleted.\nPath: {item_dict['relative_loc']}",
                            ),
                        )
                        if not response["value"]:
                            bar.panic()
                            return
                        else:
                            continue
                    elif is_file_in_use:
                        # need to ensure unix users see an
                        # error so they create an issue
                        self.app.panic()
                    # fallback for regular permission issues
                    if action_on_permission_error == "ask":
                        do_what = self.app.call_from_thread(
                            self.app.push_screen_wait,
                            GiveMePermission(
                                "Path has no write access to be deleted.\nForcefully obtain and delete it?",
                                border_title=item_dict["path"],
                            ),
                        )
                        if do_what["toggle"]:
                            action_on_permission_error = do_what["value"]
                        action = do_what["value"]
                    else:
                        action = action_on_permission_error
                    match action:
                        case "force":
                            if path_utils.force_obtain_write_permission(
                                item_dict["path"]
                            ):
                                remove(item_dict["path"])
                        case "skip":
                            continue
                        case "cancel":
                            bar.panic()
                            return
                except Exception as e:
                    # TODO: should probably let it continue, then have a summary
                    bar.panic(
                        dismiss_with={
                            "message": f"Deleting failed due to\n{e}\nProcess Aborted.",
                            "subtitle": "If this is a bug, please file an issue!",
                        },
                        bar_text="Unhandled Error",
                    )
                    return
        # The reason for an extra +1 in the total is for this
        # handling folders
        has_perm_error = False
        for folder in folders_to_delete:
            try:
                shutil.rmtree(folder)
            except PermissionError:
                has_perm_error = True
            except FileNotFoundError:
                # ig it got removed?
                pass
        if has_perm_error:
            bar.panic(
                notify={
                    "message": f"Certain files in {folder} could not be deleted due to PermissionError.",
                    "title": "Delete Files",
                },
            )
            return
        # if there werent any files, show something useful
        # aside from 'Getting files to delete...'
        if files_to_delete == [] and folders_to_delete != []:
            self.app.call_from_thread(
                bar.update_text,
                folders_to_delete[-1],
            )
        elif files_to_delete == folders_to_delete == []:
            # this cannot happen, but just as an easter egg :shippit:
            self.app.call_from_thread(
                bar.update_text, "Successfully deleted nothing!", False
            )
        # finished successfully
        self.app.call_from_thread(
            bar.update_icon,
            bar.icon_label.content + " " + icon_utils.get_icon("general", "check")[0],
        )
        self.app.call_from_thread(bar.progress_bar.advance)
        self.app.call_from_thread(bar.add_class, "done")

    @work(thread=True)
    def create_archive(self, files: list[str], archive_name: str) -> None:
        """
        Compress files into an archive.

        Args:
            files (list[str]): List of file paths to compress.
            archive_name (str): Path for the output archive.
        """
        bar: ProgressBarContainer = self.app.call_from_thread(
            self.new_process_bar, classes="active"
        )
        self.app.call_from_thread(
            bar.update_icon,
            icon_utils.get_icon("general", "zip")[0],
        )
        self.app.call_from_thread(bar.update_text, "Getting files to archive...", False)

        files_to_archive = []
        for p in files:
            if path.isdir(p):
                if not listdir(p):  # empty directory
                    files_to_archive.append(p)
                else:
                    for dirpath, _, filenames in walk(p):
                        for f in filenames:
                            files_to_archive.append(path.join(dirpath, f))
            else:
                files_to_archive.append(p)

        files_to_archive = sorted(list(set(files_to_archive)))

        self.app.call_from_thread(bar.update_progress, total=len(files_to_archive) + 1)

        if len(files) == 1:
            base_path = path.dirname(files[0])
        else:
            base_path = path.commonpath(files)

        try:
            with Archive(archive_name, "w") as archive:
                assert archive._archive is not None
                last_update_time = time.monotonic()
                for i, file_path in enumerate(files_to_archive):
                    arcname = path.relpath(file_path, base_path)
                    current_time = time.monotonic()
                    if (
                        current_time - last_update_time > 0.25
                        or i == len(files_to_archive) - 1
                    ):
                        self.app.call_from_thread(
                            bar.update_text,
                            arcname,
                        )
                        self.app.call_from_thread(bar.update_progress, progress=i + 1)
                        last_update_time = current_time
                    _archive = archive._archive
                    if _archive:
                        if archive._is_zip:
                            assert isinstance(_archive, zipfile.ZipFile)
                            _archive.write(file_path, arcname=arcname)
                        else:
                            assert isinstance(_archive, tarfile.TarFile)
                            _archive.add(file_path, arcname=arcname)
                for p in files:
                    if path.isdir(p) and not listdir(p):
                        arcname = path.relpath(p, base_path)
                        _archive = archive._archive
                        if _archive:
                            if archive._is_zip:
                                assert isinstance(_archive, zipfile.ZipFile)
                                _archive.write(p, arcname=arcname)
                            else:
                                assert isinstance(_archive, tarfile.TarFile)
                                _archive.add(p, arcname=arcname)

        except Exception as e:
            bar.panic(
                dismiss_with={
                    "message": f"Archiving failed due to\n{e}\nProcess Aborted.",
                    "subtitle": "File an issue if this is a bug!",
                }
            )
            return

        self.app.call_from_thread(
            bar.update_icon,
            bar.icon_label.content + " " + icon_utils.get_icon("general", "check")[0],
        )
        self.app.call_from_thread(bar.progress_bar.advance)
        self.app.call_from_thread(bar.add_class, "done")

    @work(thread=True)
    def unzip_file(self, archive_path: str, destination_path: str) -> None:
        """
        Extracts a zip archive to a destination.

        Args:
            archive_path (str): Path to the zip archive.
            destination_path (str): Path to the destination folder.
        """
        bar: ProgressBarContainer = self.app.call_from_thread(
            self.new_process_bar, classes="active"
        )
        self.app.call_from_thread(
            bar.update_icon,
            icon_utils.get_icon("general", "open")[0],
        )
        self.app.call_from_thread(
            bar.update_text,
            "Preparing to extract...",
        )

        do_what_on_existance = "ask"
        action_on_permission_error = "ask"
        try:
            if not path.exists(destination_path):
                makedirs(destination_path)

            with Archive(archive_path, "r") as archive:
                file_list = archive.infolist()
                self.app.call_from_thread(bar.update_progress, total=len(file_list) + 1)

                last_update_time = time.monotonic()
                for i, file in enumerate(file_list):
                    filename = getattr(file, "filename", getattr(file, "name", ""))
                    current_time = time.monotonic()
                    if (
                        current_time - last_update_time > 0.25
                        or i == len(file_list) - 1
                        or i == 0
                    ):
                        self.app.call_from_thread(
                            bar.update_text,
                            filename,
                        )
                        self.app.call_from_thread(bar.update_progress, progress=i + 1)
                        last_update_time = current_time
                    if path.exists(path.join(destination_path, filename)):
                        if do_what_on_existance == "ask":
                            response = self.app.call_from_thread(
                                self.app.push_screen_wait,
                                CommonFileNameDoWhat(
                                    "Path already exists in destination\nWhat do you want to do now?",
                                    border_title=filename,
                                    border_subtitle=f"Extracting to {destination_path}",
                                ),
                            )
                            if response["same_for_next"]:
                                do_what_on_existance = response["value"]
                            val = response["value"]
                        else:
                            val = do_what_on_existance
                        match val:
                            case "overwrite":
                                pass
                            case "skip":
                                continue
                            case "rename":
                                base_name, extension = path.splitext(filename)
                                tested_number = 1
                                while True:
                                    new_filename = (
                                        f"{base_name} ({tested_number}){extension}"
                                    )
                                    new_path = path_utils.normalise(
                                        path.join(destination_path, new_filename)
                                    )
                                    if not path.exists(new_path):
                                        break
                                    tested_number += 1

                                source = archive.open(file)
                                if source:
                                    with source, open(new_path, "wb") as target:
                                        shutil.copyfileobj(source, target)
                                continue
                            case "cancel":
                                bar.panic()
                                return
                    try:
                        archive.extract(file, path=destination_path)
                    except PermissionError:
                        if action_on_permission_error == "ask":
                            do_what = self.app.call_from_thread(
                                self.app.push_screen_wait,
                                GiveMePermission(
                                    "Path has no write access to be overwritten.\nForcefully obtain and overwrite?",
                                    border_title=filename,
                                ),
                            )
                            if do_what["toggle"]:
                                action_on_permission_error = do_what["value"]
                            action = do_what["value"]
                        else:
                            action = action_on_permission_error
                        match action:
                            case "force":
                                if path_utils.force_obtain_write_permission(
                                    path.join(destination_path, filename)
                                ):
                                    archive.extract(file, path=destination_path)
                            case "skip":
                                continue
                            case "cancel":
                                bar.panic()
                                return
        except (zipfile.BadZipFile, tarfile.TarError, ValueError) as e:
            dismiss_with = {"subtitle": ""}
            if isinstance(e, ValueError) and "Password" in e.__str__():
                if "ZIP" in e.__str__():
                    dismiss_with["message"] = (
                        "Password-protected ZIP files cannot be unzipped"
                    )
                elif "RAR" in e.__str__():
                    dismiss_with["message"] = (
                        "Password-protected RAR files cannot be unzipped"
                    )
                else:
                    dismiss_with["message"] = (
                        "Password-protected archive files cannot be unzipped"
                    )
            else:
                dismiss_with = {
                    "message": f"Unzipping failed due to {type(e).__name__}\n{e}\nProcess Aborted.",
                    "subtitle": "If this is a bug, file an issue!",
                }
            bar.panic(dismiss_with=dismiss_with, bar_text="Error extracting archive")
            return
        except Exception as e:
            bar.panic(
                dismiss_with={
                    "message": f"Unzipping failed due to {type(e).__name__}\n{e}\nProcess Aborted.",
                    "subtitle": "If this is a bug, please file an issue!",
                },
                bar_text="Unhandled Error",
            )
            return

        self.app.call_from_thread(
            bar.update_icon,
            icon_utils.get_icon("general", "check")[0],
        )
        self.app.call_from_thread(bar.progress_bar.advance)
        self.app.call_from_thread(bar.add_class, "done")

    @work(thread=True)
    def paste_items(self, copied: list[str], cutted: list[str], dest: str = "") -> None:
        """
        Paste copied or cut files to the current directory
        Args:
            copied (list[str]): A list of items to be copied to the location
            cutted (list[str]): A list of items to be cut to the location
            dest (str) = getcwd(): The directory to copy to.
        """
        if dest == "":
            dest = getcwd()
        bar: ProgressBarContainer = self.app.call_from_thread(
            self.new_process_bar, classes="active"
        )
        self.app.call_from_thread(
            bar.update_icon,
            icon_utils.get_icon("general", "paste")[0],
        )
        self.app.call_from_thread(
            bar.update_text,
            "Getting items to paste...",
        )
        files_to_copy = []
        files_to_cut = []
        cut_files__folders = []
        for file in copied:
            files_to_copy.extend(path_utils.get_recursive_files(file))
        for file in cutted:
            if path.isdir(file):
                cut_files__folders.append(path_utils.normalise(file))
            files, folders = path_utils.get_recursive_files(file, with_folders=True)
            files_to_cut.extend(files)
            cut_files__folders.extend(folders)
        self.app.call_from_thread(
            bar.update_progress, total=int(len(files_to_copy) + len(files_to_cut)) + 1
        )
        action_on_existance = "ask"
        action_on_permission_error = "ask"
        last_update_time = time.monotonic()
        if files_to_copy:
            self.app.call_from_thread(
                bar.update_icon,
                icon_utils.get_icon("general", "copy")[0],
            )
        for i, item_dict in enumerate(files_to_copy):
            current_time = time.monotonic()
            if (
                current_time - last_update_time > 0.25
                or i == len(files_to_copy) - 1
                or i == 0
            ):
                self.app.call_from_thread(
                    bar.update_text,
                    item_dict["relative_loc"],
                )
                last_update_time = current_time
                self.app.call_from_thread(bar.update_progress, progress=i + 1)
            if path.exists(item_dict["path"]):
                # again checks just in case something goes wrong
                try:
                    makedirs(
                        path_utils.normalise(
                            path.join(dest, item_dict["relative_loc"], "..")
                        ),
                        exist_ok=True,
                    )
                    if path.exists(path.join(dest, item_dict["relative_loc"])):
                        # check if overwrite
                        if action_on_existance == "ask":
                            response = self.app.call_from_thread(
                                self.app.push_screen_wait,
                                CommonFileNameDoWhat(
                                    "The destination already has file of that name.\nWhat do you want to do now?",
                                    border_title=item_dict["relative_loc"],
                                    border_subtitle=f"Copying to {dest}",
                                ),
                            )
                            if response["same_for_next"]:
                                action_on_existance = response["value"]
                            val = response["value"]
                        else:
                            val = action_on_existance
                        match val:
                            case "overwrite":
                                pass
                            case "skip":
                                continue
                            case "rename":
                                base_name, extension = path.splitext(
                                    item_dict["relative_loc"]
                                )
                                tested_number = 1
                                while True:
                                    new_rel_path = (
                                        f"{base_name} ({tested_number}){extension}"
                                    )
                                    if not path.exists(path.join(dest, new_rel_path)):
                                        break
                                    tested_number += 1
                                item_dict["relative_loc"] = new_rel_path
                            case "cancel":
                                bar.panic(bar_text="Process cancelled.")
                                return
                    if config["settings"]["copy_includes_metadata"]:
                        shutil.copy2(
                            item_dict["path"],
                            path.join(dest, item_dict["relative_loc"]),
                        )
                    else:
                        shutil.copy(
                            item_dict["path"],
                            path.join(dest, item_dict["relative_loc"]),
                        )
                except (OSError, PermissionError):
                    # OSError from shutil: The destination location must be writable;
                    # otherwise, an OSError exception will be raised
                    # Permission Error just in case
                    if action_on_permission_error == "ask":
                        do_what = self.app.call_from_thread(
                            self.app.push_screen_wait,
                            GiveMePermission(
                                "Path has no write access to be overwritten.\nForefully obtain and overwrite?",
                                border_title=item_dict["relative_loc"],
                            ),
                        )
                        if do_what["toggle"]:
                            action_on_permission_error = do_what["value"]
                        action = do_what["value"]
                    else:
                        action = action_on_permission_error
                    match action:
                        case "force":
                            if path_utils.force_obtain_write_permission(
                                path.join(dest, item_dict["relative_loc"])
                            ):
                                shutil.copy(
                                    item_dict["path"],
                                    path.join(dest, item_dict["relative_loc"]),
                                )
                        case "skip":
                            continue
                        case "cancel":
                            self.app.call_from_thread(bar.add_class, "error")
                            self.app.call_from_thread(
                                bar.update_icon,
                                icon_utils.get_icon("general", "copy")[0]
                                + " "
                                + icon_utils.get_icon("general", "close")[0],
                            )
                            return
                except FileNotFoundError:
                    # the only way this can happen is if the file is deleted
                    # midway through the process, which means the user is
                    # literally testing the limits, so yeah uhh, pass
                    pass
                except Exception as e:
                    # TODO: should probably let it continue, then have a summary
                    bar.panic(
                        dismiss_with={
                            "message": f"Copying failed due to {type(e).__name__}\n{e}\nProcess Aborted.",
                            "subtitle": "If this is a bug, please file an issue!",
                        },
                        bar_text="Unhandled Error",
                    )
                    return

        cut_ignore = []
        action_on_permission_error = "ask"
        last_update_time = time.monotonic()
        if files_to_cut:
            self.app.call_from_thread(
                bar.update_icon,
                icon_utils.get_icon("general", "cut")[0],
            )
        for i, item_dict in enumerate(files_to_cut):
            current_time = time.monotonic()
            if (
                current_time - last_update_time > 0.25
                or i == len(files_to_cut) - 1
                or i == 0
            ):
                self.app.call_from_thread(
                    bar.update_text,
                    item_dict["relative_loc"],
                )
                self.app.call_from_thread(bar.update_progress, progress=i + 1)
                last_update_time = current_time
            if path.exists(item_dict["path"]):
                # again checks just in case something goes wrong
                try:
                    makedirs(
                        path_utils.normalise(
                            path.join(dest, item_dict["relative_loc"], "..")
                        ),
                        exist_ok=True,
                    )
                    if path.exists(path.join(dest, item_dict["relative_loc"])):
                        print(
                            path_utils.normalise(
                                path.join(dest, item_dict["relative_loc"])
                            ),
                            path_utils.normalise(item_dict["path"]),
                        )

                        if path_utils.normalise(
                            path.join(dest, item_dict["relative_loc"])
                        ) == path_utils.normalise(item_dict["path"]):
                            cut_ignore.append(item_dict["path"])
                            continue
                        if action_on_existance == "ask":
                            response = self.app.call_from_thread(
                                self.app.push_screen_wait,
                                CommonFileNameDoWhat(
                                    "The destination already has file of that name.\nWhat do you want to do now?",
                                    border_title=item_dict["relative_loc"],
                                    border_subtitle=f"Moving to {dest}",
                                ),
                            )
                            if response["same_for_next"]:
                                action_on_existance = response["value"]
                            val = response["value"]
                        else:
                            val = action_on_existance
                        match val:
                            case "overwrite":
                                pass
                            case "skip":
                                cut_ignore.append(item_dict["path"])
                                continue
                            case "rename":
                                base_name, extension = path.splitext(
                                    item_dict["relative_loc"]
                                )
                                tested_number = 1
                                while True:
                                    new_rel_path = (
                                        f"{base_name} ({tested_number}){extension}"
                                    )
                                    if not path.exists(path.join(dest, new_rel_path)):
                                        break
                                    tested_number += 1
                                item_dict["relative_loc"] = new_rel_path
                            case "cancel":
                                bar.panic(bar_text="Process cancelled.")
                                return
                    shutil.move(
                        item_dict["path"],
                        path.join(dest, item_dict["relative_loc"]),
                    )
                except (OSError, PermissionError):
                    # OSError from shutil: The destination location must be writable;
                    # otherwise, an OSError exception will be raised
                    # Permission Error just in case
                    if action_on_permission_error == "ask":
                        do_what = self.app.call_from_thread(
                            self.app.push_screen_wait,
                            GiveMePermission(
                                "Path has no write access to be overwritten.\nForcefully obtain and overwrite?",
                                border_title=item_dict["relative_loc"],
                            ),
                        )
                        if do_what["toggle"]:
                            action_on_permission_error = do_what["value"]
                        action = do_what["value"]
                    else:
                        action = action_on_permission_error
                    match action:
                        case "force":
                            if path_utils.force_obtain_write_permission(
                                path.join(dest, item_dict["relative_loc"])
                            ) and path_utils.force_obtain_write_permission(
                                item_dict["path"]
                            ):
                                shutil.move(
                                    item_dict["path"],
                                    path.join(dest, item_dict["relative_loc"]),
                                )
                        case "skip":
                            continue
                        case "cancel":
                            bar.panic(bar_text="Process cancelled.")
                            return
                except FileNotFoundError:
                    # the only way this can happen is if the file is deleted
                    # midway through the process, which means the user is
                    # literally testing the limits, so yeah uhh, pass
                    pass
                except Exception as e:
                    # TODO: should probably let it continue, then have a summary
                    bar.panic(
                        dismiss_with={
                            "message": f"Moving failed due to {type(e).__name__}\n{e}\nProcess Aborted.",
                            "subtitle": "If this is a bug, please file an issue!",
                        },
                        bar_text="Unhandled Error",
                    )
                    return
        # delete the folders
        has_perm_error = False
        for folder in cut_files__folders:
            try:
                skip = False
                for file in cut_ignore:
                    if folder in file:
                        skip = True
                        break
                if not skip:
                    shutil.rmtree(folder)
            except PermissionError:
                has_perm_error = True
            except FileNotFoundError:
                # ig it got removed?
                continue
        if has_perm_error:
            bar.panic(
                notify={
                    "message": f"Certain files in {folder} could not be deleted due to PermissionError.",
                    "title": "Delete Files",
                },
                bar_text=path.basename(cutted[-1]),
            )
            return
        # remove from clipboard
        for item in cutted:
            # cant bother to figure out how this happens,
            # just catch it
            with suppress(OptionDoesNotExist):
                self.app.call_from_thread(
                    self.app.query_one("Clipboard").remove_option,
                    path_utils.compress(item),
                )
        self.app.call_from_thread(
            bar.update_icon,
            icon_utils.get_icon("general", "cut" if len(cutted) else "copy")[0],
        )
        self.app.call_from_thread(
            bar.update_icon,
            icon_utils.get_icon("general", "check")[0],
        )
        self.app.call_from_thread(bar.progress_bar.advance)
        self.app.call_from_thread(bar.add_class, "done")

    async def on_key(self, event: events.Key) -> None:
        if event.key in config["keybinds"]["delete"]:
            event.stop()
            await self.remove_children(".done")
            await self.remove_children(".error")<|MERGE_RESOLUTION|>--- conflicted
+++ resolved
@@ -35,11 +35,7 @@
 
 
 class ProgressBarContainer(VerticalGroup, inherit_bindings=False):
-<<<<<<< HEAD
-    BINDINGS = up_down_vindings
-=======
     BINDINGS = scroll_vindings
->>>>>>> a9856cbf
 
     def __init__(
         self,
