try:
    import rich_click as click
    from rich import box
    from rich.table import Table

    from rovr.functions.config import get_version
    from rovr.functions.path import normalise
    from rovr.functions.utils import pprint, set_nested_value
    from rovr.variables.constants import config
    from rovr.variables.maps import VAR_TO_DIR

    click.rich_click.USE_RICH_MARKUP = True
    click.rich_click.USE_MARKDOWN = False
    click.rich_click.SHOW_ARGUMENTS = True
    click.rich_click.GROUP_ARGUMENTS_OPTIONS = False
    click.rich_click.MAX_WIDTH = 88
    click.rich_click.STYLE_OPTION = "bold cyan"
    click.rich_click.STYLE_ARGUMENT = "bold cyan"
    click.rich_click.STYLE_COMMAND = "bold cyan"
    click.rich_click.STYLE_SWITCH = "bold cyan"
    click.rich_click.STYLE_METAVAR = "bold yellow"
    click.rich_click.STYLE_METAVAR_SEPARATOR = "dim"
    click.rich_click.STYLE_USAGE = "bold cyan"
    click.rich_click.STYLE_USAGE_COMMAND = "bold"
    click.rich_click.STYLE_HELPTEXT_FIRST_LINE = ""
    click.rich_click.STYLE_HELPTEXT = "dim"
    click.rich_click.STYLE_OPTION_DEFAULT = "dim magenta"
    click.rich_click.STYLE_REQUIRED_SHORT = "red"
    click.rich_click.STYLE_REQUIRED_LONG = "dim red"
    click.rich_click.STYLE_OPTIONS_PANEL_BORDER = "blue bold"
    click.rich_click.STYLE_COMMANDS_PANEL_BORDER = "white"

    @click.command(help="A post-modern terminal file explorer")
    @click.option(
        "--with",
        "with_features",
        multiple=True,
        type=str,
        help="Enable a feature (e.g., 'plugins.bat').",
    )
    @click.option(
        "--without",
        "without_features",
        multiple=True,
        type=str,
        help="Disable a feature (e.g., 'interface.tooltips').",
    )
    @click.option(
        "--config-path",
        "show_config_path",
        multiple=False,
        type=bool,
        default=False,
        is_flag=True,
        help="Show the path to the config folder.",
    )
    @click.option(
        "--version",
        "show_version",
        multiple=False,
        type=bool,
        default=False,
        is_flag=True,
        help="Show the current version of rovr.",
    )
    @click.option(
        "--cwd-file",
        "cwd_file",
        multiple=False,
        type=str,
        default="",
        help="Write the final working directory to this file on exit.",
    )
    @click.option(
        "--chooser-file",
        "chooser_file",
        multiple=False,
        type=str,
        default="",
        help="Write chosen file(s) (newline-separated) to this file on exit.",
    )
    @click.option_panel("Config", options=["--with", "--without"])
    @click.option_panel("Paths", options=["--chooser-file", "--cwd-file"])
    @click.option_panel(
        "Miscellaneous", options=["--version", "--config-path", "--help"]
    )
    @click.argument("path", type=str, required=False, default="")
    @click.rich_config({"show_arguments": True})
    def main(
        with_features: list[str],
        without_features: list[str],
        show_config_path: bool,
        show_version: bool,
        cwd_file: str,
        chooser_file: str,
        path: str,
    ) -> None:
        """A post-modern terminal file explorer"""

        for feature_path in with_features:
            set_nested_value(config, feature_path, True)

        for feature_path in without_features:
            set_nested_value(config, feature_path, False)

        if show_config_path:
            from pathlib import Path

            table = Table(title="", border_style="blue", box=box.ROUNDED)
            table.add_column("type")
            table.add_column("path")
            path_config = Path(VAR_TO_DIR["CONFIG"])
            if path_config.is_relative_to(Path.home()):
                config_path = "~/" + normalise(
                    str(path_config.relative_to(Path.home()))
                )
            else:
                config_path = path_config
            table.add_row("[cyan]custom config[/]", f"{config_path}/config.toml")
            table.add_row("[yellow]pinned folders[/]", f"{config_path}/pins.json")
            table.add_row("[hot_pink]custom styles[/]", f"{config_path}/style.tcss")
            if config["settings"]["cd_on_quit"]:
                table.add_row(
                    "[green]path saved on quit[/]",
                    f"{config_path}/rovr_cd_on_quit",
                )
            pprint(table)
            return
        elif show_version:
<<<<<<< HEAD
            pprint(f"rovr version [cyan]v{get_version()}[/]")
=======
            pprint("v0.4.1")
>>>>>>> 677eade3
            return

        from rovr.app import Application

        # TODO: Need to move this 'path' in the config dict, or a new runtime_config dict
        # Eventually there will be many options coming via arguments, but we cant keep sending all of
        # them via this Application's __init__ function here
        Application(
            watch_css=True,
            startup_path=path,
            cwd_file=cwd_file if cwd_file else None,
            chooser_file=chooser_file if chooser_file else None,
        ).run()

except KeyboardInterrupt:
    pass<|MERGE_RESOLUTION|>--- conflicted
+++ resolved
@@ -127,11 +127,7 @@
             pprint(table)
             return
         elif show_version:
-<<<<<<< HEAD
             pprint(f"rovr version [cyan]v{get_version()}[/]")
-=======
-            pprint("v0.4.1")
->>>>>>> 677eade3
             return
 
         from rovr.app import Application
