from os import getcwd, path
from os import system as cmd
from typing import ClassVar

from rich.segment import Segment
from rich.style import Style
from textual import events, on, work
from textual.binding import BindingType
from textual.css.query import NoMatches
from textual.strip import Strip
from textual.widgets import Button, Input, OptionList, SelectionList
from textual.widgets.option_list import Option, OptionDoesNotExist
from textual.widgets.selection_list import Selection

from rovr.classes import FileListSelectionWidget
from rovr.functions import icons as icon_utils
from rovr.functions import path as path_utils
from rovr.functions import pins as pin_utils
from rovr.functions import utils
from rovr.variables.constants import buttons_that_depend_on_path, config, vindings
from rovr.variables.maps import ARCHIVE_EXTENSIONS


class FileList(SelectionList, inherit_bindings=False):
    """
    OptionList but can multi-select files and folders.
    """

    BINDINGS: ClassVar[list[BindingType]] = list(vindings)

    def __init__(
        self,
        dummy: bool = False,
        enter_into: str = "",
        select: bool = False,
        *args,
        **kwargs,
    ) -> None:
        """
        Initialize the FileList widget.
        Args:
            dummy (bool): Whether this is a dummy file list.
            enter_into (str): The path to enter into when a folder is selected.
            select (bool): Whether the selection is select or normal.
        """
        super().__init__(*args, **kwargs)
        self.dummy = dummy
        self.enter_into = enter_into
        self.select_mode_enabled = select
        self.show_hidden_files = config.get("settings", {}).get(
            "show_hidden_files", False
        )

    def on_mount(self) -> None:
        if not self.dummy:
            self.input: Input = self.parent.query_one(Input)

    # ignore single clicks
    async def _on_click(self, event: events.Click) -> None:
        """
        React to the mouse being clicked on an item.

        Args:
            event: The click event.
        """
        event.prevent_default()
        clicked_option: int | None = event.style.meta.get("option")
        if clicked_option is not None and not self._options[clicked_option].disabled:
            # in future, if anything was changed, you just need to add the lines below
            if (
                self.highlighted == clicked_option
                and event.chain == 2
                and event.button != 3
            ):
                self.action_select()
            elif self.select_mode_enabled and event.button != 3:
                self.highlighted = clicked_option
                self.action_select()
            else:
                self.highlighted = clicked_option
        if event.button == 3 and not self.dummy:
            # Show right click menu
            try:
                rightclickoptionlist: FileListRightClickOptionList = self.app.query_one(
                    FileListRightClickOptionList
                )
            except NoMatches:
                # it happens, but I really cannot be bothered to figure it out
                rightclickoptionlist = FileListRightClickOptionList(
                    self, classes="hidden"
                )
                await self.app.mount(rightclickoptionlist)
            rightclickoptionlist.remove_class("hidden")
            rightclickoptionlist.update_location(event)
            rightclickoptionlist.focus()
            event.stop()

    @work(exclusive=True)
    async def update_file_list(
        self,
        add_to_session: bool = True,
        focus_on: str | None = None,
    ) -> None:
        """Update the file list with the current directory contents.

        Args:
            add_to_session (bool): Whether to add the current directory to the session history.
            focus_on (str | None): A custom item to set the focus as.
        """
        cwd = path_utils.normalise(getcwd())
        # get sessionstate
        try:
            # only happens when the tabs aren't mounted
            session = self.app.tabWidget.active_tab.session
        except AttributeError:
            self.clear_options()
            return
        # Separate folders and files
<<<<<<< HEAD
        folders, files = path_utils.get_cwd_object(cwd, self.show_hidden_files)
=======
>>>>>>> 376abfb1
        self.list_of_options = []
        try:
            folders, files = path_utils.get_cwd_object(cwd)
            if folders == [] and files == []:
                self.list_of_options.append(
                    Selection("   --no-files--", value="", id="", disabled=True)
                )
                preview = self.app.query_one("PreviewContainer")
                preview.remove_children()
                preview._current_preview_type = "none"
            else:
                file_list_options = folders + files
                for item in file_list_options:
                    self.list_of_options.append(
                        FileListSelectionWidget(
                            icon=item["icon"],
                            label=item["name"],
                            dir_entry=item["dir_entry"],
                            value=path_utils.compress(item["name"]),
                            id=path_utils.compress(item["name"]),
                        )
                    )
        except PermissionError:
            self.list_of_options.append(
                Selection(
                    " Permission Error: Unable to access this directory.",
                    value="",
                    id="",
                    disabled=True,
                ),
            )

        if len(self.list_of_options) == 1 and self.list_of_options[0].disabled:
            for selector in buttons_that_depend_on_path:
                self.app.query_one(selector).disabled = True
        else:
            for selector in buttons_that_depend_on_path:
                self.app.query_one(selector).disabled = False
        self.clear_options()
        self.add_options(self.list_of_options)
        # session handler
        self.app.query_one("#path_switcher").value = cwd + (
            "" if cwd.endswith("/") else "/"
        )
        # I question to myself why directories isn't a list[str]
        # but is a list[dict], so I'm down to take some PRs, because
        # I have other things that are more important.
        # TODO: use list[str] instead of list[dict] for directories
        if add_to_session:
            if session.historyIndex != len(session.directories) - 1:
                session.directories = session.directories[: session.historyIndex + 1]
            session.directories.append({
                "path": cwd,
            })
            if session.lastHighlighted.get(cwd) is None:
                # Hard coding is my passion (referring to the id)
                session.lastHighlighted[cwd] = (
                    self.app.query_one("#file_list").options[0].value
                )
            session.historyIndex = len(session.directories) - 1
        elif session.directories == []:
            session.directories = [{"path": path_utils.normalise(getcwd())}]
        self.app.query_one("Button#back").disabled = session.historyIndex <= 0
        self.app.query_one("Button#forward").disabled = (
            session.historyIndex == len(session.directories) - 1
        )
        try:
            if focus_on:
                self.highlighted = self.get_option_index(path_utils.compress(focus_on))
            else:
                self.highlighted = self.get_option_index(session.lastHighlighted[cwd])
        except OptionDoesNotExist:
            self.highlighted = 0
            session.lastHighlighted[cwd] = (
                self.app.query_one("#file_list").options[0].value
            )
        except KeyError:
            self.highlighted = 0
            session.lastHighlighted[cwd] = (
                self.app.query_one("#file_list").options[0].value
            )

        self.scroll_to_highlight()
        self.app.tabWidget.active_tab.label = (
            path.basename(cwd) if path.basename(cwd) != "" else cwd.strip("/")
        )
        self.app.tabWidget.active_tab.directory = cwd
        self.app.tabWidget.parent.on_resize()
        with self.input.prevent(self.input.Changed):
            self.input.clear()
        if not add_to_session:
            self.input.clear_selected()
        if self.list_of_options[0].disabled:  # special option
            if self.select_mode_enabled:
                await self.toggle_mode()
            self.update_border_subtitle()

    @work(exclusive=True)
    async def dummy_update_file_list(
        self,
        cwd: str,
    ) -> None:
        """Update the file list with the current directory contents.

        Args:
            cwd (str): The current working directory.
        """
        self.enter_into = cwd
        # Separate folders and files
        self.list_of_options = []

        try:
            folders, files = path_utils.get_cwd_object(cwd)
            if folders == [] and files == []:
                self.list_of_options.append(
                    Selection("  --no-files--", value="", id="", disabled=True)
                )
            else:
                file_list_options = folders + files
                for item in file_list_options:
                    self.list_of_options.append(
                        FileListSelectionWidget(
                            icon=item["icon"],
                            label=item["name"],
                            dir_entry=item["dir_entry"],
                            value=path_utils.compress(item["name"]),
                            id=path_utils.compress(item["name"]),
                        )
                    )
        except PermissionError:
            self.list_of_options.append(
                Selection(
                    " Permission Error: Unable to access this directory.",
                    id="",
                    value="",
                    disabled=True,
                )
            )

        self.clear_options()
        self.add_options(self.list_of_options)
        # somehow prevents more debouncing, ill take it
        self.refresh(repaint=True, layout=True)

    def create_archive_list(self, file_list: list[str]) -> None:
        """Create a list display for archive file contents.

        Args:
            file_list (list[str]): List of file paths from archive contents.
        """
        self.clear_options()
        self.list_of_options = []

        if not file_list:
            self.list_of_options.append(
                Selection("  --no-files--", value="", id="", disabled=True)
            )
        else:
            for file_path in file_list:
                if file_path.endswith("/"):
                    icon = icon_utils.get_icon_for_folder(file_path.strip("/"))
                else:
                    icon = icon_utils.get_icon_for_file(file_path)

                # Create a selection widget similar to FileListSelectionWidget but simpler
                # since we don't have dir_entry metadata for archive contents
                self.list_of_options.append(
                    Selection(
                        f" [{icon[1]}]{icon[0]}[/{icon[1]}] {file_path}",
                        value=path_utils.compress(file_path),
                        id=path_utils.compress(file_path),
                        disabled=True,  # Archive contents are not interactive like regular files
                    )
                )

        self.add_options(self.list_of_options)
        self.refresh(repaint=True, layout=True)

    async def on_selection_list_selected_changed(
        self, event: SelectionList.SelectedChanged
    ) -> None:
        # Get the filename from the option id
        event.prevent_default()
        cwd = path_utils.normalise(getcwd())
        # Get the selected option
        selected_option = self.get_option_at_index(self.highlighted)
        file_name = path_utils.decompress(selected_option.value)
        self.update_border_subtitle()
        if self.dummy and path.isdir(path.join(self.enter_into, file_name)):
            # if the folder is selected, then cd there,
            # skipping the middle folder entirely
            self.app.cd(path.join(self.enter_into, file_name))
            self.app.tabWidget.active_tab.selectedItems = []
            self.app.query_one("#file_list").focus()
        elif not self.select_mode_enabled:
            # Check if it's a folder or a file
            if path.isdir(path.join(cwd, file_name)):
                # If it's a folder, navigate into it
                self.app.cd(path.join(cwd, file_name))
            else:
                path_utils.open_file(path.join(cwd, file_name))
            if self.highlighted is None:
                self.highlighted = 0
            self.app.tabWidget.active_tab.selectedItems = []
        else:
            self.app.tabWidget.active_tab.session.selectedItems = self.selected.copy()

    # No clue why I'm using an OptionList method for SelectionList
    async def on_option_list_option_highlighted(
        self, event: OptionList.OptionHighlighted
    ) -> None:
        if self.dummy:
            return
        if isinstance(event.option, Selection) and not isinstance(
            event.option, FileListSelectionWidget
        ):
            self.app.query_one("PreviewContainer").remove_children()
            return
        assert isinstance(event.option, FileListSelectionWidget)
        self.update_border_subtitle()
        # Get the highlighted option
        highlighted_option = event.option
        self.app.tabWidget.active_tab.session.lastHighlighted[
            path_utils.normalise(getcwd())
        ] = highlighted_option.value
        # Get the filename from the option id
        file_name = path_utils.decompress(highlighted_option.value)
        # total files as footer
        if self.highlighted is None:
            self.highlighted = 0
        # preview
        self.app.query_one("PreviewContainer").show_preview(
            path_utils.normalise(path.join(getcwd(), file_name))
        )
        self.app.query_one("MetadataContainer").update_metadata(event.option.dir_entry)
        self.app.query_one("#unzip").disabled = not file_name.endswith(
            tuple(ARCHIVE_EXTENSIONS)
        )

    # Use better versions of the checkbox icons
    def _get_left_gutter_width(
        self,
    ) -> int:
        """Returns the size of any left gutter that should be taken into account.

        Returns:
            The width of the left gutter.
        """
        # In normal mode or dummy mode, we don't have a gutter
        if self.dummy or not self.select_mode_enabled:
            return 0
        else:
            # Calculate the exact width of the checkbox components
            return len(
                icon_utils.get_toggle_button_icon("left")
                + icon_utils.get_toggle_button_icon("inner")
                + icon_utils.get_toggle_button_icon("right")
                + " "
            )

    def render_line(self, y: int) -> Strip:
        """Render a line in the display.

        Args:
            y: The line to render.

        Returns:
            A [`Strip`][textual.strip.Strip] that is the line to render.
        """
        # Insane monkey patching was done here, mainly:
        # - replacing render_line from OptionList with super_render_line()
        #   to theme selected options when not highlighted.
        # - ignoring rendering of the checkboxes when
        #   it is a dummy or not in select mode.
        #   - ignore checkbox rendering on disabled options.
        # - using custom icons for the checkbox.

        def super_render_line(y: int, selection_style: str = "") -> Strip:
            line_number = self.scroll_offset.y + y
            try:
                option_index, line_offset = self._lines[line_number]
                option = self.options[option_index]
            except IndexError:
                return Strip.blank(
                    self.scrollable_content_region.width,
                    self.get_visual_style("option-list--option").rich_style,
                )

            mouse_over: bool = self._mouse_hovering_over == option_index
            component_class = ""
            if selection_style == "selection-list--button-selected":
                component_class = selection_style
            elif option.disabled:
                component_class = "option-list--option-disabled"
            elif self.highlighted == option_index:
                component_class = "option-list--option-highlighted"
            elif mouse_over:
                component_class = "option-list--option-hover"

            if component_class:
                style = self.get_visual_style("option-list--option", component_class)
            else:
                style = self.get_visual_style("option-list--option")

            strips = self._get_option_render(option, style)
            try:
                strip = strips[line_offset]
            except IndexError:
                return Strip.blank(
                    self.scrollable_content_region.width,
                    self.get_visual_style("option-list--option").rich_style,
                )
            return strip

        # just return standard rendering
        if self.dummy or not self.select_mode_enabled:
            return super_render_line(y)

        # calculate with checkbox rendering
        _, scroll_y = self.scroll_offset
        selection_index = scroll_y + y
        try:
            selection = self.get_option_at_index(selection_index)
        except OptionDoesNotExist:
            return Strip([*super_render_line(y)])

        if selection.disabled:
            return Strip([*super_render_line(y)])

        component_style = "selection-list--button"
        if selection.value in self._selected:
            component_style += "-selected"
        if self.highlighted == selection_index:
            component_style += "-highlighted"

        line = super_render_line(y, component_style)
        underlying_style = next(iter(line)).style or self.rich_style
        assert underlying_style is not None

        button_style = self.get_component_rich_style(component_style)

        side_style = Style.from_color(button_style.bgcolor, underlying_style.bgcolor)

        side_style += Style(meta={"option": selection_index})
        button_style += Style(meta={"option": selection_index})

        return Strip([
            Segment(icon_utils.get_toggle_button_icon("left"), style=side_style),
            Segment(
                icon_utils.get_toggle_button_icon("inner_filled")
                if selection.value in self._selected
                else icon_utils.get_toggle_button_icon("inner"),
                style=button_style,
            ),
            Segment(icon_utils.get_toggle_button_icon("right"), style=side_style),
            Segment(" ", style=underlying_style),
            *line,
        ])

    async def toggle_hidden_files(self) -> None:
        """Toggle the visibility of hidden files."""
        self.show_hidden_files = not self.show_hidden_files
        self.update_file_list(add_to_session=False)
        status = "shown" if self.show_hidden_files else "hidden"
        self.app.notify(f"Hidden files are now {status}", severity="information")

    async def toggle_mode(self) -> None:
        """Toggle the selection mode between select and normal."""
        if self.get_option_at_index(self.highlighted).disabled:
            return
        self.select_mode_enabled = not self.select_mode_enabled
        if not self.select_mode_enabled:
            self._line_cache.clear()
            self._option_render_cache.clear()
        self.refresh(layout=True, repaint=True)
        self.app.tabWidget.active_tab.session.selectMode = self.select_mode_enabled
        self.update_border_subtitle()

    async def get_selected_objects(self) -> list[str] | None:
        """Get the selected objects in the file list.
        Returns:
            list[str]: If there are objects at that given location.
            None: If there are no objects at that given location.
        """
        cwd = path_utils.normalise(getcwd())
        if not self.select_mode_enabled:
            return [
                str(
                    path_utils.normalise(
                        path.join(
                            cwd,
                            path_utils.decompress(
                                self.get_option_at_index(self.highlighted).value
                            ),
                        )
                    )
                )
            ]
        else:
            return [
                str(
                    path_utils.normalise(path.join(cwd, path_utils.decompress(option)))
                    for option in self.selected
                )
            ]

    async def on_key(self, event: events.Key) -> None:
        """Handle key events for the file list."""
        if not self.dummy:
            match event.key:
                # toggle select mode
                case key if key in config["keybinds"]["toggle_visual"]:
                    event.stop()
                    await self.toggle_mode()
                case key if key in config["keybinds"]["toggle_all"]:
                    event.stop()
                    if not self.select_mode_enabled:
                        await self.toggle_mode()
                    if len(self.selected) == len(self.options):
                        self.deselect_all()
                    else:
                        self.select_all()
                case key if (
                    self.select_mode_enabled and key in config["keybinds"]["select_up"]
                ):
                    event.stop()
                    if self.get_option_at_index(0).disabled:
                        return
                    """Select the current and previous file."""
                    if self.highlighted == 0:
                        self.select(self.get_option_at_index(0))
                    else:
                        self.select(self.get_option_at_index(self.highlighted))
                        self.action_cursor_up()
                        self.select(self.get_option_at_index(self.highlighted))
                    return
                case key if (
                    self.select_mode_enabled
                    and key in config["keybinds"]["select_down"]
                ):
                    event.stop()
                    if self.get_option_at_index(0).disabled:
                        return
                    """Select the current and next file."""
                    if self.highlighted == len(self.options) - 1:
                        self.select(self.get_option_at_index(self.option_count - 1))
                    else:
                        self.select(self.get_option_at_index(self.highlighted))
                        self.action_cursor_down()
                        self.select(self.get_option_at_index(self.highlighted))
                    return
                case key if (
                    self.select_mode_enabled
                    and key in config["keybinds"]["select_page_up"]
                ):
                    event.stop()
                    if self.get_option_at_index(0).disabled:
                        return
                    """Select the options between the current and the previous 'page'."""
                    old = self.highlighted
                    self.action_page_up()
                    new = self.highlighted
                    if old is None:
                        old = 0
                    if new is None:
                        new = 0
                    for index in range(new, old + 1):
                        self.select(self.get_option_at_index(index))
                    return
                case key if (
                    self.select_mode_enabled
                    and key in config["keybinds"]["select_page_down"]
                ):
                    event.stop()
                    if self.get_option_at_index(0).disabled:
                        return
                    """Select the options between the current and the next 'page'."""
                    old = self.highlighted
                    self.action_page_down()
                    new = self.highlighted
                    if old is None:
                        old = 0
                    if new is None:
                        new = 0
                    for index in range(old, new + 1):
                        self.select(self.get_option_at_index(index))
                    return
                case key if (
                    self.select_mode_enabled
                    and key in config["keybinds"]["select_home"]
                ):
                    event.stop()
                    if self.get_option_at_index(0).disabled:
                        return
                    """Select the options between the current and the first option"""
                    old = self.highlighted
                    self.action_first()
                    new = self.highlighted
                    if old is None:
                        old = 0
                    for index in range(new, old + 1):
                        self.select(self.get_option_at_index(index))
                    return
                case key if (
                    self.select_mode_enabled and key in config["keybinds"]["select_end"]
                ):
                    event.stop()
                    if self.get_option_at_index(0).disabled:
                        return
                    """Select the options between the current and the last option"""
                    old = self.highlighted
                    self.action_last()
                    new = self.highlighted
                    if old is None:
                        old = 0
                    for index in range(old, new + 1):
                        self.select(self.get_option_at_index(index))
                    return
                case key if (
                    config["plugins"]["editor"]["enabled"]
                    and key in config["plugins"]["editor"]["keybinds"]
                ):
                    event.stop()
                    if self.get_option_at_index(self.highlighted).disabled:
                        return
                    if path.isdir(
                        path.join(
                            getcwd(),
                            path_utils.decompress(
                                self.get_option_at_index(self.highlighted).id
                            ),
                        )
                    ):
                        with self.app.suspend():
                            cmd(
                                f'{config["plugins"]["editor"]["folder_executable"]} "{path.join(getcwd(), path_utils.decompress(self.get_option_at_index(self.highlighted).id))}"'
                            )
                    else:
                        with self.app.suspend():
                            cmd(
                                f'{config["plugins"]["editor"]["file_executable"]} "{path.join(getcwd(), path_utils.decompress(self.get_option_at_index(self.highlighted).id))}"'
                            )
                # hit buttons with keybinds
                case key if (
                    not self.select_mode_enabled
                    and key in config["keybinds"]["hist_previous"]
                ):
                    event.stop()
                    if self.get_option_at_index(self.highlighted).disabled:
                        return
                    if self.app.query_one("#back").disabled:
                        self.app.query_one("UpButton").on_button_pressed(Button.Pressed)
                    else:
                        self.app.query_one("BackButton").on_button_pressed(
                            Button.Pressed
                        )
                case key if (
                    not self.select_mode_enabled
                    and event.key in config["keybinds"]["hist_next"]
                    and not self.app.query_one("#forward").disabled
                ):
                    event.stop()
                    self.app.query_one("ForwardButton").on_button_pressed(
                        Button.Pressed
                    )
                case key if (
                    not self.select_mode_enabled
                    and event.key in config["keybinds"]["up_tree"]
                ):
                    event.stop()
                    self.app.query_one("UpButton").on_button_pressed(Button.Pressed)
                case key if event.key in config["keybinds"]["copy_path"]:
                    event.stop()
                    await self.app.query_one("PathCopyButton").on_button_pressed(
                        Button.Pressed
                    )
                # Toggle pin on current directory
                case key if key in config["keybinds"]["toggle_pin"]:
                    event.stop()
                    pin_utils.toggle_pin(path.basename(getcwd()), getcwd())
                    self.app.query_one("PinnedSidebar").reload_pins()
                case key if key in config["keybinds"]["copy"]:
                    event.stop()
                    await self.app.query_one("#copy").on_button_pressed(Button.Pressed)
                case key if key in config["keybinds"]["cut"]:
                    event.stop()
                    await self.app.query_one("#cut").on_button_pressed(Button.Pressed)
                case key if key in config["keybinds"]["paste"]:
                    event.stop()
                    await self.app.query_one("#paste").on_button_pressed(Button.Pressed)
                case key if key in config["keybinds"]["new"]:
                    event.stop()
                    self.app.query_one("#new").on_button_pressed(Button.Pressed)
                case key if key in config["keybinds"]["rename"]:
                    event.stop()
                    self.app.query_one("#rename").on_button_pressed(Button.Pressed)
                case key if key in config["keybinds"]["delete"]:
                    event.stop()
                    await self.app.query_one("#delete").on_button_pressed(
                        Button.Pressed
                    )
                case key if key in config["keybinds"]["zip"]:
                    event.stop()
                    self.app.query_one("#zip").on_button_pressed(Button.Pressed)
                case key if key in config["keybinds"]["unzip"]:
                    event.stop()
                    if not self.app.query_one("#unzip").disabled:
                        self.app.query_one("#unzip").on_button_pressed(Button.Pressed)
                # search
                case key if key in config["keybinds"]["focus_search"]:
                    event.stop()
                    self.input.focus()
                # toggle hidden files
                case key if key in config["keybinds"]["toggle_hidden_files"]:
                    await self.toggle_hidden_files()

    def update_border_subtitle(self) -> None:
        if self.dummy:
            return
        elif (not self.select_mode_enabled) or (self.selected is None):
            utils.set_scuffed_subtitle(
                self.parent,
                "NORMAL",
                f"{self.highlighted + 1}/{self.option_count}",
            )
            self.app.tabWidget.active_tab.selectedItems = []
        else:
            utils.set_scuffed_subtitle(
                self.parent, "SELECT", f"{len(self.selected)}/{len(self.options)}"
            )


class FileListRightClickOptionList(OptionList):
    def __init__(
        self, file_list: FileList, classes: str | None = None, id: str | None = None
    ) -> None:
        # Only show unzip option for archive files
        super().__init__(
            Option(f" {icon_utils.get_icon('general', 'copy')[0]} Copy", id="copy"),
            Option(f" {icon_utils.get_icon('general', 'cut')[0]} Cut", id="cut"),
            Option(
                f" {icon_utils.get_icon('general', 'delete')[0]} Delete ", id="delete"
            ),
            Option(
                f" {icon_utils.get_icon('general', 'rename')[0]} Rename ", id="rename"
            ),
            Option(f" {icon_utils.get_icon('general', 'zip')[0]} Zip", id="zip"),
            Option(f" {icon_utils.get_icon('general', 'open')[0]} Unzip", id="unzip"),
            id=id,
            classes=classes,
        )
        self.file_list = file_list

    async def on_mount(self) -> None:
        self.styles.layer = "overlay"

    async def on_key(self, event: events.Key) -> None:
        # Close menu on Escape
        if event.key == "escape":
            self.remove()
            # Return focus to file list
            self.file_list.focus()

    def update_location(self, event: events.Click) -> None:
        self.styles.offset = (event.screen_x, event.screen_y)

    async def on_option_list_option_selected(
        self, event: OptionList.OptionSelected
    ) -> None:
        # Handle menu item selection
        match event.option.id:
            case "copy":
                await self.app.query_one("#copy").on_button_pressed(Button.Pressed)
            case "cut":
                await self.app.query_one("#cut").on_button_pressed(Button.Pressed)
            case "delete":
                await self.app.query_one("#delete").on_button_pressed(Button.Pressed)
            case "rename":
                self.app.query_one("#rename").on_button_pressed(Button.Pressed)
            case "zip":
                self.app.query_one("#zip").on_button_pressed(Button.Pressed)
            case "unzip":
                if not self.app.query_one("#unzip").disabled:
                    self.app.query_one("#unzip").on_button_pressed(Button.Pressed)
            case _:
                return
        self.add_class("hidden")
        self.file_list.focus()

    @on(events.MouseMove)
    @work(exclusive=True)
    async def highlight_follow_mouse(self, event: events.MouseMove) -> None:
        hovered_option: int | None = event.style.meta.get("option")
        if hovered_option is not None and not self._options[hovered_option].disabled:
            self.highlighted = hovered_option

    @on(events.Show)
    @work(exclusive=True)
    async def force_highlight_option(self, event: events.Show) -> None:
        self.file_list.add_class("-popup-shown")

    @on(events.Hide)
    @work(exclusive=True)
    async def unforce_highlight_option(self, event: events.Hide) -> None:
        self.file_list.remove_class("-popup-shown")<|MERGE_RESOLUTION|>--- conflicted
+++ resolved
@@ -116,13 +116,9 @@
             self.clear_options()
             return
         # Separate folders and files
-<<<<<<< HEAD
-        folders, files = path_utils.get_cwd_object(cwd, self.show_hidden_files)
-=======
->>>>>>> 376abfb1
         self.list_of_options = []
         try:
-            folders, files = path_utils.get_cwd_object(cwd)
+            folders, files = path_utils.get_cwd_object(cwd, self.show_hidden_files)
             if folders == [] and files == []:
                 self.list_of_options.append(
                     Selection("   --no-files--", value="", id="", disabled=True)
