--- conflicted
+++ resolved
@@ -178,21 +178,12 @@
             self.remove_class("bat", "full", "clip")
 
             try:
-<<<<<<< HEAD
                 img_widget = timg.__dict__[
                     config["settings"]["image_protocol"] + "Image"
                 ](
                     self._current_file_path,
                     id="image_preview",
                     classes="inner_preview",
-=======
-                await self.mount(
-                    timg.__dict__[config["settings"]["image_protocol"] + "Image"](
-                        self._current_file_path,
-                        id="image_preview",
-                        classes="inner_preview",
-                    )
->>>>>>> 30da246e
                 )
                 await self.mount(img_widget)
                 img_widget.can_focus = True
